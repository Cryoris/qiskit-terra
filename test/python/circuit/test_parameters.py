# -*- coding: utf-8 -*-

# This code is part of Qiskit.
#
# (C) Copyright IBM 2017, 2019.
#
# This code is licensed under the Apache License, Version 2.0. You may
# obtain a copy of this license in the LICENSE.txt file in the root directory
# of this source tree or at http://www.apache.org/licenses/LICENSE-2.0.
#
# Any modifications or derivative works of this code must retain this
# copyright notice, and modified files need to carry a notice indicating
# that they have been altered from the originals.

"""Test circuits with variable parameters."""

import pickle
from operator import add, sub, mul, truediv

from test import combine
import numpy

from ddt import ddt, data

import qiskit
from qiskit import BasicAer
from qiskit import QuantumRegister, ClassicalRegister, QuantumCircuit
from qiskit.circuit import Gate, Parameter, ParameterVector, ParameterExpression
from qiskit.compiler import assemble, transpile
from qiskit.execute import execute
from qiskit.test import QiskitTestCase
from qiskit.test.mock import FakeOurense
from qiskit.tools import parallel_map
from qiskit.circuit.exceptions import CircuitError


@ddt
class TestParameters(QiskitTestCase):
    """QuantumCircuit Operations tests."""

    def test_gate(self):
        """Test instantiating gate with variable parameters"""
        theta = Parameter('θ')
        theta_gate = Gate('test', 1, params=[theta])
        self.assertEqual(theta_gate.name, 'test')
        self.assertIsInstance(theta_gate.params[0], Parameter)

    def test_compile_quantum_circuit(self):
        """Test instantiating gate with variable parameters"""
        theta = Parameter('θ')
        qr = QuantumRegister(1)
        qc = QuantumCircuit(qr)
        qc.rx(theta, qr)
        backend = BasicAer.get_backend('qasm_simulator')
        qc_aer = transpile(qc, backend)
        self.assertIn(theta, qc_aer.parameters)

    def test_get_parameters(self):
        """Test instantiating gate with variable parameters"""
        from qiskit.extensions.standard.rx import RXGate
        theta = Parameter('θ')
        qr = QuantumRegister(1)
        qc = QuantumCircuit(qr)
        rxg = RXGate(theta)
        qc.append(rxg, [qr[0]], [])
        vparams = qc._parameter_table
        self.assertEqual(len(vparams), 1)
        self.assertIs(theta, next(iter(vparams)))
        self.assertIs(rxg, vparams[theta][0][0])

    def test_is_parameterized(self):
        """Test checking if a gate is parameterized (bound/unbound)"""
        from qiskit.extensions.standard.h import HGate
        from qiskit.extensions.standard.rx import RXGate
        theta = Parameter('θ')
        rxg = RXGate(theta)
        self.assertTrue(rxg.is_parameterized())
        theta_bound = theta.bind({theta: 3.14})
        rxg = RXGate(theta_bound)
        self.assertTrue(rxg.is_parameterized())
        h_gate = HGate()
        self.assertFalse(h_gate.is_parameterized())

    def test_fix_variable(self):
        """Test setting a variable to a constant value"""
        theta = Parameter('θ')
        qr = QuantumRegister(1)
        qc = QuantumCircuit(qr)
        qc.rx(theta, qr)
        qc.u3(0, theta, 0, qr)
        bqc = qc.bind_parameters({theta: 0.5})
        self.assertEqual(float(bqc.data[0][0].params[0]), 0.5)
        self.assertEqual(float(bqc.data[1][0].params[1]), 0.5)
        bqc = qc.bind_parameters({theta: 0.6})
        self.assertEqual(float(bqc.data[0][0].params[0]), 0.6)
        self.assertEqual(float(bqc.data[1][0].params[1]), 0.6)

    @data('circuit', 'gate', 'instruction', 'nested')
    def test_sorted_by_insertion(self, target):
        """Test that parameters are sorted by insertion."""
        params = [Parameter('2'), Parameter('13'), Parameter('0')]
        qc = QuantumCircuit(2)
        qc.rx(params[0], 0)
        qc.rx(params[1], 1)
        qc.rx(params[2], 0)

        if target == 'circuit':
            self.assertEqual(qc.parameters, params)
        elif target == 'gate':
            self.assertEqual(qc.to_gate(sort_parameters_by_name=False).params, params)
        elif target == 'instruction':
            self.assertEqual(qc.to_gate(sort_parameters_by_name=False).params, params)
        elif target == 'nested':
            gate = qc.to_gate(sort_parameters_by_name=False)
            qc2 = QuantumCircuit(2)
            before, after = Parameter('before'), Parameter('after')
            qc2.rz(before, 1)
            qc2.append(gate, [0, 1])
            qc2.rz(after, 0)

            self.assertEqual(qc2.parameters, [before] + params + [after])
        else:
            raise ValueError('Unsupported target {}'.format(target))

    def test_multiple_parameters(self):
        """Test setting multiple parameters"""
        theta = Parameter('θ')
        x = Parameter('x')
        qr = QuantumRegister(1)
        qc = QuantumCircuit(qr)
        qc.rx(theta, qr)
        qc.u3(0, theta, x, qr)
        self.assertEqual(set(qc.parameters), {theta, x})

    def test_partial_binding(self):
        """Test that binding a subset of circuit parameters returns a new parameterized circuit."""
        theta = Parameter('θ')
        x = Parameter('x')
        qr = QuantumRegister(1)
        qc = QuantumCircuit(qr)
        qc.rx(theta, qr)
        qc.u3(0, theta, x, qr)

        pqc = qc.bind_parameters({theta: 2})

        self.assertEqual(pqc.parameters, [x])

        self.assertEqual(float(pqc.data[0][0].params[0]), 2)
        self.assertEqual(float(pqc.data[1][0].params[1]), 2)

    def test_expression_partial_binding(self):
        """Test that binding a subset of expression parameters returns a new
        parameterized circuit."""
        theta = Parameter('θ')
        phi = Parameter('phi')

        qr = QuantumRegister(1)
        qc = QuantumCircuit(qr)
        qc.rx(theta + phi, qr)

        pqc = qc.bind_parameters({theta: 2})

        self.assertEqual(pqc.parameters, [phi])

        self.assertTrue(isinstance(pqc.data[0][0].params[0], ParameterExpression))
        self.assertEqual(str(pqc.data[0][0].params[0]), 'phi + 2')

        fbqc = pqc.bind_parameters({phi: 1})

        self.assertEqual(fbqc.parameters, [])
        self.assertTrue(isinstance(fbqc.data[0][0].params[0], ParameterExpression))
        self.assertEqual(float(fbqc.data[0][0].params[0]), 3)

    def test_expression_partial_binding_zero(self):
        """Verify that binding remains possible even if a previous partial bind
        would reduce the expression to zero.
        """
        theta = Parameter('theta')
        phi = Parameter('phi')

        qc = QuantumCircuit(1)
        qc.u1(theta * phi, 0)

        pqc = qc.bind_parameters({theta: 0})

        self.assertEqual(pqc.parameters, [phi])

        self.assertTrue(isinstance(pqc.data[0][0].params[0], ParameterExpression))
        self.assertEqual(str(pqc.data[0][0].params[0]), '0')

        fbqc = pqc.bind_parameters({phi: 1})

        self.assertEqual(fbqc.parameters, [])
        self.assertTrue(isinstance(fbqc.data[0][0].params[0], ParameterExpression))
        self.assertEqual(float(fbqc.data[0][0].params[0]), 0)

    def test_raise_if_assigning_params_not_in_circuit(self):
        """Verify binding parameters which are not present in the circuit raises an error."""
        x = Parameter('x')
        y = Parameter('y')
        qr = QuantumRegister(1)
        qc = QuantumCircuit(qr)

        qc.u1(0.1, qr[0])
        self.assertRaises(CircuitError, qc.bind_parameters, {x: 1})

        qc.u1(x, qr[0])
        self.assertRaises(CircuitError, qc.bind_parameters, {x: 1, y: 2})

    def test_gate_multiplicity_binding(self):
        """Test binding when circuit contains multiple references to same gate"""
        from qiskit.extensions.standard import RZGate
        qc = QuantumCircuit(1)
        theta = Parameter('theta')
        gate = RZGate(theta)
        qc.append(gate, [0], [])
        qc.append(gate, [0], [])
        qc2 = qc.bind_parameters({theta: 1.0})
        self.assertEqual(len(qc2._parameter_table), 0)
        for gate, _, _ in qc2.data:
            self.assertEqual(float(gate.params[0]), 1.0)

    def test_circuit_generation(self):
        """Test creating a series of circuits parametrically"""
        theta = Parameter('θ')
        qr = QuantumRegister(1)
        qc = QuantumCircuit(qr)
        qc.rx(theta, qr)
        backend = BasicAer.get_backend('qasm_simulator')
        qc_aer = transpile(qc, backend)

        # generate list of circuits
        circs = []
        theta_list = numpy.linspace(0, numpy.pi, 20)
        for theta_i in theta_list:
            circs.append(qc_aer.bind_parameters({theta: theta_i}))
        qobj = assemble(circs)
        for index, theta_i in enumerate(theta_list):
            self.assertEqual(float(qobj.experiments[index].instructions[0].params[0]),
                             theta_i)

    def test_circuit_composition(self):
        """Test preservation of parameters when combining circuits."""
        theta = Parameter('θ')
        qr = QuantumRegister(1)
        cr = ClassicalRegister(1)
        qc1 = QuantumCircuit(qr)
        qc1.rx(theta, qr)

        phi = Parameter('phi')
        qc2 = QuantumCircuit(qr, cr)
        qc2.ry(phi, qr)
        qc2.h(qr)
        qc2.measure(qr, cr)

        qc3 = qc1 + qc2
        self.assertEqual(set(qc3.parameters), {theta, phi})

    def test_composite_instruction(self):
        """Test preservation of parameters via parameterized instructions."""
        theta = Parameter('θ')
        qr1 = QuantumRegister(1, name='qr1')
        qc1 = QuantumCircuit(qr1)
        qc1.rx(theta, qr1)
        qc1.rz(numpy.pi/2, qr1)
        qc1.ry(theta, qr1)
        gate = qc1.to_instruction()
        self.assertEqual(gate.params, [theta])

        phi = Parameter('phi')
        qr2 = QuantumRegister(3, name='qr2')
        qc2 = QuantumCircuit(qr2)
        qc2.ry(phi, qr2[0])
        qc2.h(qr2)
        qc2.append(gate, qargs=[qr2[1]])
        self.assertEqual(set(qc2.parameters), {phi, theta})

    def test_parameter_name_conflicts_raises(self):
        """Verify attempting to add different parameters with matching names raises an error."""
        theta1 = Parameter('theta')
        theta2 = Parameter('theta')

        qr = QuantumRegister(1)
        qc = QuantumCircuit(qr)

        qc.u1(theta1, 0)

        self.assertRaises(CircuitError, qc.u1, theta2, 0)

    def test_bind_ryrz_vector(self):
        """Test binding a list of floats to a ParameterVector"""
        qc = QuantumCircuit(4)
        depth = 4
        theta = ParameterVector('θ', length=len(qc.qubits) * depth * 2)
        theta_iter = iter(theta)
        for _ in range(depth):
            for q in qc.qubits:
                qc.ry(next(theta_iter), q)
                qc.rz(next(theta_iter), q)
            for i, q in enumerate(qc.qubits[:-1]):
                qc.cx(qc.qubits[i], qc.qubits[i+1])
            qc.barrier()
        theta_vals = numpy.linspace(0, 1, len(theta)) * numpy.pi
        self.assertEqual(set(qc.parameters), set(theta.params))
        bqc = qc.bind_parameters({theta: theta_vals})
        for gate_tuple in bqc.data:
            if hasattr(gate_tuple[0], 'params') and gate_tuple[0].params:
                self.assertIn(float(gate_tuple[0].params[0]), theta_vals)

    def test_compile_vector(self):
        """Test compiling a circuit with an unbound ParameterVector"""
        qc = QuantumCircuit(4)
        depth = 4
        theta = ParameterVector('θ', length=len(qc.qubits)*depth*2)
        theta_iter = iter(theta)
        for _ in range(depth):
            for q in qc.qubits:
                qc.ry(next(theta_iter), q)
                qc.rz(next(theta_iter), q)
            for i, q in enumerate(qc.qubits[:-1]):
                qc.cx(qc.qubits[i], qc.qubits[i+1])
            qc.barrier()
        backend = BasicAer.get_backend('qasm_simulator')
        qc_aer = transpile(qc, backend)
        for param in theta:
            self.assertIn(param, qc_aer.parameters)

    def test_instruction_ryrz_vector(self):
        """Test constructing a circuit from instructions with remapped ParameterVectors"""
        qubits = 5
        depth = 4
        ryrz = QuantumCircuit(qubits, name='ryrz')
        theta = ParameterVector('θ0', length=len(ryrz.qubits) * 2)
        theta_iter = iter(theta)
        for q in ryrz.qubits:
            ryrz.ry(next(theta_iter), q)
            ryrz.rz(next(theta_iter), q)

        cxs = QuantumCircuit(qubits-1, name='cxs')
        for i, _ in enumerate(cxs.qubits[:-1:2]):
            cxs.cx(cxs.qubits[2*i], cxs.qubits[2*i+1])

        paramvecs = []
        qc = QuantumCircuit(qubits)
        for i in range(depth):
            theta_l = ParameterVector('θ{}'.format(i+1), length=len(ryrz.qubits) * 2)
            ryrz_inst = ryrz.to_instruction(parameter_map={theta: theta_l})
            paramvecs += [theta_l]
            qc.append(ryrz_inst, qargs=qc.qubits)
            qc.append(cxs, qargs=qc.qubits[1:])
            qc.append(cxs, qargs=qc.qubits[:-1])
            qc.barrier()

        backend = BasicAer.get_backend('qasm_simulator')
        qc_aer = transpile(qc, backend)
        for vec in paramvecs:
            for param in vec:
                self.assertIn(param, qc_aer.parameters)

    def test_parameter_equality_through_serialization(self):
        """Verify parameters maintain their equality after serialization."""

        # pylint: disable=invalid-name
        x = Parameter('x')
        x1 = Parameter('x')

        x_p = pickle.loads(pickle.dumps(x))
        x1_p = pickle.loads(pickle.dumps(x1))

        self.assertEqual(x, x_p)
        self.assertEqual(x1, x1_p)

        self.assertNotEqual(x, x1_p)
        self.assertNotEqual(x1, x_p)

    def test_binding_parameterized_circuits_built_in_multiproc(self):
        """Verify subcircuits built in a subprocess can still be bound."""
        # ref: https://github.com/Qiskit/qiskit-terra/issues/2429

        num_processes = 4

        qr = QuantumRegister(3)
        cr = ClassicalRegister(3)

        circuit = QuantumCircuit(qr, cr)
        parameters = [Parameter('x{}'.format(i))
                      for i in range(num_processes)]

        results = parallel_map(_construct_circuit,
                               parameters,
                               task_args=(qr,),
                               num_processes=num_processes)

        for qc in results:
            circuit += qc

        parameter_values = [{x: 1 for x in parameters}]

        qobj = assemble(circuit,
                        backend=BasicAer.get_backend('qasm_simulator'),
                        parameter_binds=parameter_values)

        self.assertEqual(len(qobj.experiments), 1)
        self.assertEqual(len(qobj.experiments[0].instructions), 4)
        self.assertTrue(all(len(inst.params) == 1
                            and isinstance(inst.params[0], ParameterExpression)
                            and float(inst.params[0]) == 1
                            for inst in qobj.experiments[0].instructions))

    def test_transpiling_multiple_parameterized_circuits(self):
        """Verify several parameterized circuits can be transpiled at once."""
        # ref: https://github.com/Qiskit/qiskit-terra/issues/2864

        qr = QuantumRegister(1)
        qc1 = QuantumCircuit(qr)
        qc2 = QuantumCircuit(qr)

        theta = Parameter('theta')

        qc1.u3(theta, 0, 0, qr[0])
        qc2.u3(theta, 3.14, 0, qr[0])

        circuits = [qc1, qc2]

        job = execute(circuits,
                      BasicAer.get_backend('unitary_simulator'),
                      shots=512,
                      parameter_binds=[{theta: 1}])

        self.assertTrue(len(job.result().results), 2)

    def test_transpile_across_optimization_levels(self):
        """Verify parameterized circuits can be transpiled with all default pass managers."""

        qc = QuantumCircuit(5, 5)

        theta = Parameter('theta')
        phi = Parameter('phi')

        qc.rx(theta, 0)
        qc.x(0)
        for i in range(5-1):
            qc.rxx(phi, i, i+1)

        qc.measure(range(5-1), range(5-1))

        for i in [0, 1, 2, 3]:
            transpile(qc, FakeOurense(), optimization_level=i)

    def test_repeated_gates_to_dag_and_back(self):
        """Verify circuits with repeated parameterized gates can be converted
        to DAG and back, maintaining consistency of circuit._parameter_table."""

        from qiskit.converters import circuit_to_dag, dag_to_circuit

        qr = QuantumRegister(1)
        qc = QuantumCircuit(qr)
        theta = Parameter('theta')

        qc.u1(theta, qr[0])

        double_qc = qc + qc
        test_qc = dag_to_circuit(circuit_to_dag(double_qc))

        bound_test_qc = test_qc.bind_parameters({theta: 1})
        self.assertEqual(len(bound_test_qc.parameters), 0)

    @combine(target_type=['gate', 'instruction'], parameter_type=['numbers', 'parameters'])
    def test_decompose_propagates_bound_parameters(self, target_type, parameter_type):
        """Verify bind-before-decompose preserves bound values."""
        # ref: https://github.com/Qiskit/qiskit-terra/issues/2482
        theta = Parameter('th')
        qc = QuantumCircuit(1)
        qc.rx(theta, 0)

        if target_type == 'gate':
            inst = qc.to_gate()
        elif target_type == 'instruction':
            inst = qc.to_instruction()

        qc2 = QuantumCircuit(1)
        qc2.append(inst, [0])

<<<<<<< HEAD
        bound_qc2 = qc2.bind_parameters({theta: 0.5})

        self.assertEqual(qc2.parameters, [theta])
        self.assertEqual(bound_qc2.parameters, [])
=======
        if parameter_type == 'numbers':
            bound_qc2 = qc2.bind_parameters({theta: 0.5})
            expected_parameters = set()
            expected_qc2 = QuantumCircuit(1)
            expected_qc2.rx(0.5, 0)
        else:
            phi = Parameter('ph')
            bound_qc2 = qc2.copy()
            bound_qc2._substitute_parameters({theta: phi})
            expected_parameters = {phi}
            expected_qc2 = QuantumCircuit(1)
            expected_qc2.rx(phi, 0)
>>>>>>> 0ccee5dd

        decomposed_qc2 = bound_qc2.decompose()

        with self.subTest(msg='testing parameters of initial circuit'):
            self.assertEqual(qc2.parameters, {theta})

<<<<<<< HEAD
        self.assertEqual(decomposed_qc2.parameters, [])
        self.assertEqual(decomposed_qc2, expected_qc2)
=======
        with self.subTest(msg='testing parameters of bound circuit'):
            self.assertEqual(bound_qc2.parameters, expected_parameters)
>>>>>>> 0ccee5dd

        with self.subTest(msg='testing parameters of deep decomposed bound circuit'):
            self.assertEqual(decomposed_qc2.parameters, expected_parameters)

        with self.subTest(msg='testing deep decomposed circuit'):
            self.assertEqual(decomposed_qc2, expected_qc2)

    @combine(target_type=['gate', 'instruction'], parameter_type=['numbers', 'parameters'])
    def test_decompose_propagates_deeply_bound_parameters(self, target_type, parameter_type):
        """Verify bind-before-decompose preserves deeply bound values."""
        theta = Parameter('th')
        qc1 = QuantumCircuit(1)
        qc1.rx(theta, 0)

        if target_type == 'gate':
            inst = qc1.to_gate()
        elif target_type == 'instruction':
            inst = qc1.to_instruction()

        qc2 = QuantumCircuit(1)
        qc2.append(inst, [0])

        if target_type == 'gate':
            inst = qc2.to_gate()
        elif target_type == 'instruction':
            inst = qc2.to_instruction()

        qc3 = QuantumCircuit(1)
        qc3.append(inst, [0])

        if parameter_type == 'numbers':
            bound_qc3 = qc3.bind_parameters({theta: 0.5})
            expected_parameters = set()
            expected_qc3 = QuantumCircuit(1)
            expected_qc3.rx(0.5, 0)
        else:
            phi = Parameter('ph')
            bound_qc3 = qc3.copy()
            bound_qc3._substitute_parameters({theta: phi})
            expected_parameters = {phi}
            expected_qc3 = QuantumCircuit(1)
            expected_qc3.rx(phi, 0)

        deep_decomposed_qc3 = bound_qc3.decompose().decompose()

<<<<<<< HEAD
        self.assertEqual(qc3.parameters, [theta])
        self.assertEqual(bound_qc3.parameters, [])
=======
        with self.subTest(msg='testing parameters of initial circuit'):
            self.assertEqual(qc3.parameters, {theta})
>>>>>>> 0ccee5dd

        with self.subTest(msg='testing parameters of bound circuit'):
            self.assertEqual(bound_qc3.parameters, expected_parameters)

        with self.subTest(msg='testing parameters of deep decomposed bound circuit'):
            self.assertEqual(deep_decomposed_qc3.parameters, expected_parameters)

<<<<<<< HEAD
        self.assertEqual(deep_decomposed_qc3.parameters, [])
        self.assertEqual(deep_decomposed_qc3, expected_qc3)
=======
        with self.subTest(msg='testing deep decomposed circuit'):
            self.assertEqual(deep_decomposed_qc3, expected_qc3)
>>>>>>> 0ccee5dd

    @data('gate', 'instruction')
    def test_executing_parameterized_instruction_bound_early(self, target_type):
        """Verify bind-before-execute preserves bound values."""
        # ref: https://github.com/Qiskit/qiskit-terra/issues/2482

        theta = Parameter('theta')

        sub_qc = QuantumCircuit(2)
        sub_qc.h(0)
        sub_qc.cx(0, 1)
        sub_qc.rz(theta, [0, 1])
        sub_qc.cx(0, 1)
        sub_qc.h(0)

        if target_type == 'gate':
            sub_inst = sub_qc.to_gate()
        elif target_type == 'instruction':
            sub_inst = sub_qc.to_instruction()

        unbound_qc = QuantumCircuit(2, 1)
        unbound_qc.append(sub_inst, [0, 1], [])
        unbound_qc.measure(0, 0)

        bound_qc = unbound_qc.bind_parameters({theta: numpy.pi/2})

        shots = 1024
        job = execute(bound_qc, backend=BasicAer.get_backend('qasm_simulator'), shots=shots)
        self.assertDictAlmostEqual(job.result().get_counts(), {'1': shots}, 0.05 * shots)


def _construct_circuit(param, qr):
    qc = QuantumCircuit(qr)
    qc.ry(param, qr[0])
    return qc


@ddt
class TestParameterExpressions(QiskitTestCase):
    """Test expressions of Parameters."""

    supported_operations = [add, sub, mul, truediv]

    def test_expressions_of_parameter_with_constant(self):
        """Verify operating on a Parameter with a constant."""

        good_constants = [2, 1.3, 0, -1, -1.0, numpy.pi]

        x = Parameter('x')

        for op in self.supported_operations:
            for const in good_constants:
                expr = op(const, x)
                bound_expr = expr.bind({x: 2.3})

                self.assertEqual(float(bound_expr),
                                 op(const, 2.3))

                # Division by zero will raise. Tested elsewhere.
                if const == 0 and op == truediv:
                    continue

                # Repeat above, swapping position of Parameter and constant.
                expr = op(x, const)
                bound_expr = expr.bind({x: 2.3})

                self.assertEqual(float(bound_expr),
                                 op(2.3, const))

    def test_operating_on_a_parameter_with_a_non_float_will_raise(self):
        """Verify operations between a Parameter and a non-float will raise."""

        bad_constants = [1j, '1', numpy.Inf, numpy.NaN, None, {}, []]

        x = Parameter('x')

        for op in self.supported_operations:
            for const in bad_constants:
                with self.assertRaises(TypeError):
                    _ = op(const, x)

                with self.assertRaises(TypeError):
                    _ = op(x, const)

    def test_expressions_division_by_zero(self):
        """Verify dividing a Parameter by 0, or binding 0 as a denominator raises."""

        x = Parameter('x')

        with self.assertRaises(ZeroDivisionError):
            _ = x / 0

        with self.assertRaises(ZeroDivisionError):
            _ = x / 0.0

        expr = 2 / x

        with self.assertRaises(ZeroDivisionError):
            _ = expr.bind({x: 0})

        with self.assertRaises(ZeroDivisionError):
            _ = expr.bind({x: 0.0})

    def test_expressions_of_parameter_with_parameter(self):
        """Verify operating on two Parameters."""

        x = Parameter('x')
        y = Parameter('y')

        for op in self.supported_operations:
            expr = op(x, y)

            partially_bound_expr = expr.bind({x: 2.3})

            self.assertEqual(partially_bound_expr.parameters, {y})

            fully_bound_expr = partially_bound_expr.bind({y: -numpy.pi})

            self.assertEqual(fully_bound_expr.parameters, set())
            self.assertEqual(float(fully_bound_expr),
                             op(2.3, -numpy.pi))

            bound_expr = expr.bind({x: 2.3, y: -numpy.pi})

            self.assertEqual(bound_expr.parameters, set())
            self.assertEqual(float(bound_expr),
                             op(2.3, -numpy.pi))

    def test_expressions_operation_order(self):
        """Verify ParameterExpressions respect order of operations."""

        x = Parameter('x')
        y = Parameter('y')
        z = Parameter('z')

        # Parenthesis before multiplication/division
        expr = (x + y) * z
        bound_expr = expr.bind({x: 1, y: 2, z: 3})

        self.assertEqual(float(bound_expr), 9)

        expr = x * (y + z)
        bound_expr = expr.bind({x: 1, y: 2, z: 3})

        self.assertEqual(float(bound_expr), 5)

        # Multiplication/division before addition/subtraction
        expr = x + y * z
        bound_expr = expr.bind({x: 1, y: 2, z: 3})

        self.assertEqual(float(bound_expr), 7)

        expr = x * y + z
        bound_expr = expr.bind({x: 1, y: 2, z: 3})

        self.assertEqual(float(bound_expr), 5)

    def test_nested_expressions(self):
        """Verify ParameterExpressions can also be the target of operations."""

        x = Parameter('x')
        y = Parameter('y')
        z = Parameter('z')

        expr1 = x * y
        expr2 = expr1 + z
        bound_expr2 = expr2.bind({x: 1, y: 2, z: 3})

        self.assertEqual(float(bound_expr2), 5)

    def test_negated_expression(self):
        """Verify ParameterExpressions can be negated."""

        x = Parameter('x')
        y = Parameter('y')
        z = Parameter('z')

        expr1 = -x + y
        expr2 = -expr1 * (-z)
        bound_expr2 = expr2.bind({x: 1, y: 2, z: 3})

        self.assertEqual(float(bound_expr2), 3)

    def test_standard_cu3(self):
        """This tests parameter negation in standard extension gate cu3."""
        x = Parameter('x')
        y = Parameter('y')
        z = Parameter('z')
        qc = qiskit.QuantumCircuit(2)
        qc.cu3(x, y, z, 0, 1)
        try:
            qc.decompose()
        except TypeError:
            self.fail('failed to decompose cu3 gate with negated parameter '
                      'expression')

    def test_name_collision(self):
        """Verify Expressions of distinct Parameters of shared name raises."""

        x = Parameter('p')
        y = Parameter('p')

        # Expression of the same Parameter are valid.
        _ = x + x
        _ = x - x
        _ = x * x
        _ = x / x

        with self.assertRaises(CircuitError):
            _ = x + y
        with self.assertRaises(CircuitError):
            _ = x - y
        with self.assertRaises(CircuitError):
            _ = x * y
        with self.assertRaises(CircuitError):
            _ = x / y

    @combine(target_type=['gate', 'instruction'],
             order=['bind-decompose', 'decompose-bind'])
    def test_to_instruction_with_expression(self, target_type, order):
        """Test preservation of expressions via parameterized instructions.

                  ┌───────┐┌──────────┐┌───────────┐
        qr1_0: |0>┤ Rx(θ) ├┤ Rz(pi/2) ├┤ Ry(phi*θ) ├
                  └───────┘└──────────┘└───────────┘

                     ┌───────────┐
        qr2_0: |0>───┤ Ry(delta) ├───
                  ┌──┴───────────┴──┐
        qr2_1: |0>┤ Circuit0(phi,θ) ├
                  └─────────────────┘
        qr2_2: |0>───────────────────
        """

        theta = Parameter('θ')
        phi = Parameter('phi')
        qr1 = QuantumRegister(1, name='qr1')
        qc1 = QuantumCircuit(qr1)

        qc1.rx(theta, qr1)
        qc1.rz(numpy.pi/2, qr1)
        qc1.ry(theta * phi, qr1)

        if target_type == 'gate':
            gate = qc1.to_gate()
        elif target_type == 'instruction':
            gate = qc1.to_instruction()

        # parameters are name sorted by default, thus [phi, θ]
        self.assertEqual(gate.params, [phi, theta])

        delta = Parameter('delta')
        qr2 = QuantumRegister(3, name='qr2')
        qc2 = QuantumCircuit(qr2)
        qc2.ry(delta, qr2[0])
        qc2.append(gate, qargs=[qr2[1]])

        with self.subTest(msg='test contained parameters'):
            self.assertEqual(set(qc2.parameters), {delta, theta, phi})

        with self.subTest(msg='test order of the parameters'):
            # Within the circuit the parameters are insertion ordered.
            # Since first ry(delta) is applied, this is the first parameter. Then `gate` is
            # appended which has the parameters [phi, theta]. Note that the conversion to
            # a gate assumes sorting of the parameters by name, which can be turned off
            # using `QuantumCircuit.to_gate(sort_parameters_by_name=False)`. Then the insertion
            # ordering of the circuit is also used in the gate.
            self.assertEqual(qc2.parameters, [delta, phi, theta])

        binds = {delta: 1, theta: 2, phi: 3}
        expected_qc = QuantumCircuit(qr2)
        expected_qc.rx(2, 1)
        expected_qc.rz(numpy.pi/2, 1)
        expected_qc.ry(3 * 2, 1)
        expected_qc.r(1, numpy.pi/2, 0)

        if order == 'bind-decompose':
            decomp_bound_qc = qc2.bind_parameters(binds).decompose()
        elif order == 'decompose-bind':
            decomp_bound_qc = qc2.decompose().bind_parameters(binds)

        self.assertEqual(decomp_bound_qc.parameters, [])
        self.assertEqual(decomp_bound_qc, expected_qc)

    @combine(target_type=['gate', 'instruction'],
             order=['bind-decompose', 'decompose-bind'])
    def test_to_instruction_expression_parameter_map(self, target_type, order):
        """Test preservation of expressions via instruction parameter_map."""

        theta = Parameter('θ')
        phi = Parameter('phi')
        qr1 = QuantumRegister(1, name='qr1')
        qc1 = QuantumCircuit(qr1)

        qc1.rx(theta, qr1)
        qc1.rz(numpy.pi/2, qr1)
        qc1.ry(theta * phi, qr1)

        theta_p = Parameter('theta')
        phi_p = Parameter('phi')

        if target_type == 'gate':
            gate = qc1.to_gate(parameter_map={theta: theta_p, phi: phi_p})
        elif target_type == 'instruction':
            gate = qc1.to_instruction(parameter_map={theta: theta_p, phi: phi_p})

        # parameters are name sorted by default, thus [phi, theta]
        self.assertEqual(gate.params, [phi_p, theta_p])

        delta = Parameter('delta')
        qr2 = QuantumRegister(3, name='qr2')
        qc2 = QuantumCircuit(qr2)
        qc2.ry(delta, qr2[0])
        qc2.append(gate, qargs=[qr2[1]])

        with self.subTest(msg='test contained parameters'):
            self.assertEqual(set(qc2.parameters), {delta, theta_p, phi_p})

        with self.subTest(msg='test order of the parameters'):
            # Within the circuit the parameters are insertion ordered.
            # Since first ry(delta) is applied, this is the first parameter. Then `gate` is
            # appended which has the parameters [phi, theta]. Note that the conversion to
            # a gate assumes sorting of the parameters by name, which can be turned off
            # using `QuantumCircuit.to_gate(sort_parameters_by_name=False)`. Then the insertion
            # ordering of the circuit is also used in the gate.
            self.assertEqual(qc2.parameters, [delta, phi_p, theta_p])

        binds = {delta: 1, theta_p: 2, phi_p: 3}
        expected_qc = QuantumCircuit(qr2)
        expected_qc.rx(2, 1)
        expected_qc.rz(numpy.pi/2, 1)
        expected_qc.ry(3 * 2, 1)
        expected_qc.r(1, numpy.pi/2, 0)

        if order == 'bind-decompose':
            decomp_bound_qc = qc2.bind_parameters(binds).decompose()
        elif order == 'decompose-bind':
            decomp_bound_qc = qc2.decompose().bind_parameters(binds)

        self.assertEqual(decomp_bound_qc.parameters, [])
        self.assertEqual(decomp_bound_qc, expected_qc)

    def test_binding_across_broadcast_instruction(self):
        """Bind a parameter which was included via a broadcast instruction."""
        # ref: https://github.com/Qiskit/qiskit-terra/issues/3008

        from qiskit.extensions.standard import RZGate
        theta = Parameter('θ')
        n = 5

        qc = QuantumCircuit(n, 1)

        qc.h(0)
        for i in range(n-1):
            qc.cx(i, i+1)

        qc.barrier()
        qc.rz(theta, range(n))
        qc.barrier()

        for i in reversed(range(n-1)):
            qc.cx(i, i+1)
        qc.h(0)
        qc.measure(0, 0)

        theta_range = numpy.linspace(0, 2 * numpy.pi, 128)
        circuits = [qc.bind_parameters({theta: theta_val})
                    for theta_val in theta_range]

        self.assertEqual(len(circuits), len(theta_range))
        for theta_val, bound_circ in zip(theta_range, circuits):
            rz_gates = [inst for inst, qargs, cargs in bound_circ.data
                        if isinstance(inst, RZGate)]

            self.assertEqual(len(rz_gates), n)
            self.assertTrue(all(float(gate.params[0]) == theta_val
                                for gate in rz_gates))<|MERGE_RESOLUTION|>--- conflicted
+++ resolved
@@ -481,38 +481,18 @@
         qc2 = QuantumCircuit(1)
         qc2.append(inst, [0])
 
-<<<<<<< HEAD
         bound_qc2 = qc2.bind_parameters({theta: 0.5})
 
         self.assertEqual(qc2.parameters, [theta])
         self.assertEqual(bound_qc2.parameters, [])
-=======
-        if parameter_type == 'numbers':
-            bound_qc2 = qc2.bind_parameters({theta: 0.5})
-            expected_parameters = set()
-            expected_qc2 = QuantumCircuit(1)
-            expected_qc2.rx(0.5, 0)
-        else:
-            phi = Parameter('ph')
-            bound_qc2 = qc2.copy()
-            bound_qc2._substitute_parameters({theta: phi})
-            expected_parameters = {phi}
-            expected_qc2 = QuantumCircuit(1)
-            expected_qc2.rx(phi, 0)
->>>>>>> 0ccee5dd
 
         decomposed_qc2 = bound_qc2.decompose()
 
         with self.subTest(msg='testing parameters of initial circuit'):
             self.assertEqual(qc2.parameters, {theta})
 
-<<<<<<< HEAD
         self.assertEqual(decomposed_qc2.parameters, [])
         self.assertEqual(decomposed_qc2, expected_qc2)
-=======
-        with self.subTest(msg='testing parameters of bound circuit'):
-            self.assertEqual(bound_qc2.parameters, expected_parameters)
->>>>>>> 0ccee5dd
 
         with self.subTest(msg='testing parameters of deep decomposed bound circuit'):
             self.assertEqual(decomposed_qc2.parameters, expected_parameters)
@@ -558,13 +538,8 @@
 
         deep_decomposed_qc3 = bound_qc3.decompose().decompose()
 
-<<<<<<< HEAD
         self.assertEqual(qc3.parameters, [theta])
         self.assertEqual(bound_qc3.parameters, [])
-=======
-        with self.subTest(msg='testing parameters of initial circuit'):
-            self.assertEqual(qc3.parameters, {theta})
->>>>>>> 0ccee5dd
 
         with self.subTest(msg='testing parameters of bound circuit'):
             self.assertEqual(bound_qc3.parameters, expected_parameters)
@@ -572,13 +547,8 @@
         with self.subTest(msg='testing parameters of deep decomposed bound circuit'):
             self.assertEqual(deep_decomposed_qc3.parameters, expected_parameters)
 
-<<<<<<< HEAD
         self.assertEqual(deep_decomposed_qc3.parameters, [])
         self.assertEqual(deep_decomposed_qc3, expected_qc3)
-=======
-        with self.subTest(msg='testing deep decomposed circuit'):
-            self.assertEqual(deep_decomposed_qc3, expected_qc3)
->>>>>>> 0ccee5dd
 
     @data('gate', 'instruction')
     def test_executing_parameterized_instruction_bound_early(self, target_type):
