--- conflicted
+++ resolved
@@ -362,26 +362,18 @@
         qc = QuantumCircuit(qr, cr)
         ctl_slice = slice(0, 2)
         tgt_slice = slice(2, 4)
-<<<<<<< HEAD
 
         # single controlled gates on slices is deprecated
         # TODO remove once support is dropped
-        with self.assertWarns(FutureWarning):
+        with self.assertWarns(PendingDeprecationWarning):
             qc.ch(qr[ctl_slice], qr[tgt_slice])
 
-        for (gate, qargs, _), ictrl, itgt in zip(qc.data, range(0, 2), range(2, 4)):
-            self.assertEqual(gate.name, "ch")
-            self.assertEqual(len(qargs), 2)
-            self.assertEqual(qargs[0], qr[ictrl])
-            self.assertEqual(qargs[1], qr[itgt])
-=======
-        qc.ch(qr[ctl_slice], qr[tgt_slice])
         for instruction, ictrl, itgt in zip(qc.data, range(0, 2), range(2, 4)):
             self.assertEqual(instruction.operation.name, "ch")
             self.assertEqual(len(instruction.qubits), 2)
             self.assertEqual(instruction.qubits[0], qr[ictrl])
             self.assertEqual(instruction.qubits[1], qr[itgt])
->>>>>>> 875b6464
+
         # test single qubit args
         qc = QuantumCircuit(qr, cr)
         qc.ch(qr[0], qr[1])
@@ -468,26 +460,17 @@
             self.assertEqual(instruction.qubits[0], qr[index])
         qc = QuantumCircuit(qr, cr)
         ind = [0, 1, 8, 9]
-<<<<<<< HEAD
 
         # single controlled gates on slices is deprecated
         # TODO remove once support is dropped
         with self.assertWarns(FutureWarning):
             qc.cx(qr[ind], qr[2:6])
 
-        for (gate, qargs, _), ind1, ind2 in zip(qc.data, ind, range(2, 6)):
-            self.assertEqual(gate.name, "cx")
-            self.assertEqual(len(qargs), 2)
-            self.assertEqual(qargs[0], qr[ind1])
-            self.assertEqual(qargs[1], qr[ind2])
-=======
-        qc.cx(qr[ind], qr[2:6])
         for instruction, ind1, ind2 in zip(qc.data, ind, range(2, 6)):
             self.assertEqual(instruction.operation.name, "cx")
             self.assertEqual(len(instruction.qubits), 2)
             self.assertEqual(instruction.qubits[0], qr[ind1])
             self.assertEqual(instruction.qubits[1], qr[ind2])
->>>>>>> 875b6464
 
     def test_bit_index_mix_list(self):
         """Test mix of bit and index in list indexing"""
