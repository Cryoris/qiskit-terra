--- conflicted
+++ resolved
@@ -23,23 +23,16 @@
 from hypothesis import given
 import hypothesis.strategies as st
 from scipy.optimize import minimize
-<<<<<<< HEAD
-=======
-from scipy.stats import special_ortho_group
-from ddt import ddt, data, unpack
-import qiskit.circuit.library as gates
->>>>>>> 5b492747
 
 from qiskit.circuit import Gate, QuantumCircuit
 import qiskit.circuit.library as gates
 from qiskit.circuit.library import TGate, RXGate, RYGate, HGate, SGate, IGate
 from qiskit.converters import circuit_to_dag, dag_to_circuit
 from qiskit.transpiler.passes import SolovayKitaevDecomposition
-from qiskit.transpiler.passes.synthesis import commutator_decompose
 from qiskit.test import QiskitTestCase
 from qiskit.quantum_info import Operator
-<<<<<<< HEAD
-
+
+from qiskit.transpiler.passes.synthesis.solovay_kitaev import commutator_decompose
 from qiskit.transpiler.passes.synthesis.solovay_kitaev_utils import (
     GateSequence,
     compute_euler_angles_from_s03, compute_frobenius_norm,
@@ -50,9 +43,6 @@
     compute_rotation_axis, convert_so3_to_su2
 )
 
-=======
-from qiskit.transpiler.passes.synthesis import GateSequence 
->>>>>>> 5b492747
 
 # pylint: disable=invalid-name, missing-class-docstring
 
@@ -167,17 +157,22 @@
     result2 = minimize(objective, [0.5], bounds=[(-np.pi, np.pi)])
     return min(result1.fun, result2.fun)
 
-def _generate_x_rotation(angle:float) -> np.ndarray:
-    return np.array([[1,0,0],[0,math.cos(angle),-math.sin(angle)],[0,math.sin(angle),math.cos(angle)]])
-
-def _generate_y_rotation(angle:float) -> np.ndarray:
-    return np.array([[math.cos(angle),0,math.sin(angle)],[0,1,0],[-math.sin(angle),0,math.cos(angle)]])
-
-def _generate_z_rotation(angle:float) -> np.ndarray:
-    return np.array([[math.cos(angle),-math.sin(angle),0],[math.sin(angle),math.cos(angle),0],[0,0,1]])
+
+def _generate_x_rotation(angle: float) -> np.ndarray:
+    return np.array([[1, 0, 0], [0, math.cos(angle), -math.sin(angle)], [0, math.sin(angle), math.cos(angle)]])
+
+
+def _generate_y_rotation(angle: float) -> np.ndarray:
+    return np.array([[math.cos(angle), 0, math.sin(angle)], [0, 1, 0], [-math.sin(angle), 0, math.cos(angle)]])
+
+
+def _generate_z_rotation(angle: float) -> np.ndarray:
+    return np.array([[math.cos(angle), -math.sin(angle), 0], [math.sin(angle), math.cos(angle), 0], [0, 0, 1]])
+
 
 def _generate_random_rotation() -> np.ndarray:
     return np.array(scipy.stats.special_ortho_group.rvs(3))
+
 
 def _build_rotation(angle: float, axis: int) -> np.ndarray:
     if axis == 0:
@@ -189,51 +184,60 @@
     else:
         return _generate_random_rotation()
 
+
 def _build_axis(axis: int) -> np.ndarray:
     if axis == 0:
-        return np.array([1.0,0.0,0.0])
+        return np.array([1.0, 0.0, 0.0])
     elif axis == 1:
-        return np.array([0.0,1.0,0.0])
+        return np.array([0.0, 1.0, 0.0])
     elif axis == 2:
-        return np.array([0.0,0.0,1.0])
+        return np.array([0.0, 0.0, 1.0])
     else:
-        return np.array([1/math.sqrt(3),1/math.sqrt(3),1/math.sqrt(3)])
-
-def _generate_x_su2(angle:float) -> np.ndarray:
+        return np.array([1/math.sqrt(3), 1/math.sqrt(3), 1/math.sqrt(3)])
+
+
+def _generate_x_su2(angle: float) -> np.ndarray:
     return np.array([[math.cos(angle/2), math.sin(angle/2)*1j],
-                       [math.sin(angle/2)*1j, math.cos(angle/2)]], dtype=complex)
-
-def _generate_y_su2(angle:float) -> np.ndarray:
+                     [math.sin(angle/2)*1j, math.cos(angle/2)]], dtype=complex)
+
+
+def _generate_y_su2(angle: float) -> np.ndarray:
     return np.array([[math.cos(angle/2), math.sin(angle/2)],
-                         [-math.sin(angle/2), math.cos(angle/2)]], dtype=complex)
-
-def _generate_z_su2(angle:float) -> np.ndarray:
+                     [-math.sin(angle/2), math.cos(angle/2)]], dtype=complex)
+
+
+def _generate_z_su2(angle: float) -> np.ndarray:
     return np.array([[np.exp(-(1/2)*angle*1j), 0], [0, np.exp((1/2)*angle*1j)]], dtype=complex)
 
+
 def _generate_su2(alpha: complex, beta: complex) -> np.ndarray:
-    base = np.array([[alpha,beta],[-np.conj(beta),np.conj(alpha)]])
+    base = np.array([[alpha, beta], [-np.conj(beta), np.conj(alpha)]])
     det = np.linalg.det(base)
-    if abs(det)<1e10:
-        return np.array([[1,0],[0,1]])
+    if abs(det) < 1e10:
+        return np.array([[1, 0], [0, 1]])
     else:
         return np.linalg.det(base)*base
 
+
 def _build_unit_vector(a: float, b: float, c: float) -> np.ndarray:
-    vector = np.array([a,b,c])
-    if a != 0.0 or b != 0.0 or c!= 0.0:
+    vector = np.array([a, b, c])
+    if a != 0.0 or b != 0.0 or c != 0.0:
         unit_vector = vector/np.linalg.norm(vector)
         return unit_vector
     else:
-        return np.array([1,0,0])
+        return np.array([1, 0, 0])
+
 
 def is_so3_matrix(array: np.ndarray) -> bool:
-    return array.shape == (3,3) and abs(np.linalg.det(array)-1.0)< 1e-10 and not False in np.isreal(array) 
+    return array.shape == (3, 3) and abs(np.linalg.det(array)-1.0) < 1e-10 and not False in np.isreal(array)
+
 
 def are_almost_equal_so3_matrices(a: np.ndarray, b: np.ndarray) -> bool:
-    for t in itertools.product(range(2),range(2)):
-        if abs(a[t[0]][t[1]]-b[t[0]][t[1]])> 1e-10:
+    for t in itertools.product(range(2), range(2)):
+        if abs(a[t[0]][t[1]]-b[t[0]][t[1]]) > 1e-10:
             return False
     return True
+
 
 @ddt
 class TestSolovayKitaev(QiskitTestCase):
@@ -243,17 +247,17 @@
         [_generate_x_rotation(0.1)],
         [_generate_y_rotation(0.2)],
         [_generate_z_rotation(0.3)],
-        [np.dot(_generate_z_rotation(0.5),_generate_y_rotation(0.4))],
-        [np.dot(_generate_y_rotation(0.5),_generate_x_rotation(0.4))]
+        [np.dot(_generate_z_rotation(0.5), _generate_y_rotation(0.4))],
+        [np.dot(_generate_y_rotation(0.5), _generate_x_rotation(0.4))]
     )
     @unpack
-    def test_commutator_decompose_returns_tuple_of_two_so3_gatesequences(self, u_so3: np.ndarray):        
+    def test_commutator_decompose_returns_tuple_of_two_so3_gatesequences(self, u_so3: np.ndarray):
         actual_result = commutator_decompose(u_so3)
         self.assertTrue(is_so3_matrix(actual_result[0].product))
         self.assertTrue(is_so3_matrix(actual_result[1].product))
 
-    @given(st.builds(_build_rotation,st.floats(max_value=2*math.pi,min_value=0),st.integers(min_value=0,max_value=4)))
-    def test_commutator_decompose_returns_tuple_of_two_so3_gatesequences_2(self, u_so3: np.ndarray):        
+    @given(st.builds(_build_rotation, st.floats(max_value=2*math.pi, min_value=0), st.integers(min_value=0, max_value=4)))
+    def test_commutator_decompose_returns_tuple_of_two_so3_gatesequences_2(self, u_so3: np.ndarray):
         actual_result = commutator_decompose(u_so3)
         self.assertTrue(is_so3_matrix(actual_result[0].product))
         self.assertTrue(is_so3_matrix(actual_result[1].product))
@@ -262,45 +266,46 @@
         [_generate_x_rotation(0.1)],
         [_generate_y_rotation(0.2)],
         [_generate_z_rotation(0.3)],
-        [np.dot(_generate_z_rotation(0.5),_generate_y_rotation(0.4))],
-        [np.dot(_generate_y_rotation(0.5),_generate_x_rotation(0.4))]
+        [np.dot(_generate_z_rotation(0.5), _generate_y_rotation(0.4))],
+        [np.dot(_generate_y_rotation(0.5), _generate_x_rotation(0.4))]
     )
     @unpack
-    def test_commutator_decompose_returns_tuple_whose_commutator_equals_input(self, u_so3: np.ndarray):        
+    def test_commutator_decompose_returns_tuple_whose_commutator_equals_input(self, u_so3: np.ndarray):
         actual_result = commutator_decompose(u_so3)
         first_so3 = actual_result[0].product
         second_so3 = actual_result[1].product
-        actual_commutator = np.dot(first_so3,np.dot(second_so3,np.dot(np.matrix.getH(first_so3),np.matrix.getH(second_so3))))
-        self.assertTrue(are_almost_equal_so3_matrices( actual_commutator,u_so3))
-
-    @given(st.builds(_build_rotation,st.floats(max_value=2*math.pi,min_value=0),st.integers(min_value=0,max_value=4)))
-    def test_commutator_decompose_returns_tuple_whose_commutator_equals_input_2(self, u_so3: np.ndarray):        
+        actual_commutator = np.dot(first_so3, np.dot(second_so3, np.dot(
+            np.matrix.getH(first_so3), np.matrix.getH(second_so3))))
+        self.assertTrue(are_almost_equal_so3_matrices(actual_commutator, u_so3))
+
+    @given(st.builds(_build_rotation, st.floats(max_value=2*math.pi, min_value=0), st.integers(min_value=0, max_value=4)))
+    def test_commutator_decompose_returns_tuple_whose_commutator_equals_input_2(self, u_so3: np.ndarray):
         actual_result = commutator_decompose(u_so3)
         first_so3 = actual_result[0].product
         second_so3 = actual_result[1].product
-        actual_commutator = np.dot(first_so3,np.dot(second_so3,np.dot(np.matrix.getH(first_so3),np.matrix.getH(second_so3))))
-        self.assertTrue(are_almost_equal_so3_matrices( actual_commutator,u_so3))
-
-    @given(st.builds(_build_rotation,st.floats(max_value=2*math.pi,min_value=0),st.integers(min_value=0,max_value=4)))
+        actual_commutator = np.dot(first_so3, np.dot(second_so3, np.dot(
+            np.matrix.getH(first_so3), np.matrix.getH(second_so3))))
+        self.assertTrue(are_almost_equal_so3_matrices(actual_commutator, u_so3))
+
+    @given(st.builds(_build_rotation, st.floats(max_value=2*math.pi, min_value=0), st.integers(min_value=0, max_value=4)))
     def test_commutator_decompose_returns_tuple_with_first_x_axis_rotation(self, u_so3: np.ndarray):
         actual_result = commutator_decompose(u_so3)
         actual = actual_result[0]
-        self.assertAlmostEqual(actual[0][0],1.0)
-        self.assertAlmostEqual(actual[0][1],0.0)
-        self.assertAlmostEqual(actual[0][2],0.0)
-        self.assertAlmostEqual(actual[1][0],0.0)
-        self.assertAlmostEqual(actual[2][0],0.0)
-
-    @given(st.builds(_build_rotation,st.floats(max_value=2*math.pi,min_value=0),st.integers(min_value=0,max_value=4)))
+        self.assertAlmostEqual(actual[0][0], 1.0)
+        self.assertAlmostEqual(actual[0][1], 0.0)
+        self.assertAlmostEqual(actual[0][2], 0.0)
+        self.assertAlmostEqual(actual[1][0], 0.0)
+        self.assertAlmostEqual(actual[2][0], 0.0)
+
+    @given(st.builds(_build_rotation, st.floats(max_value=2*math.pi, min_value=0), st.integers(min_value=0, max_value=4)))
     def test_commutator_decompose_returns_tuple_with_second_y_axis_rotation(self, u_so3: np.ndarray):
         actual_result = commutator_decompose(u_so3)
         actual = actual_result[1]
-        self.assertAlmostEqual(actual[1][1],1.0)
-        self.assertAlmostEqual(actual[0][1],0.0)
-        self.assertAlmostEqual(actual[1][0],0.0)
-        self.assertAlmostEqual(actual[1][2],0.0)
-        self.assertAlmostEqual(actual[2][1],0.0)
-    
+        self.assertAlmostEqual(actual[1][1], 1.0)
+        self.assertAlmostEqual(actual[0][1], 0.0)
+        self.assertAlmostEqual(actual[1][0], 0.0)
+        self.assertAlmostEqual(actual[1][2], 0.0)
+        self.assertAlmostEqual(actual[2][1], 0.0)
 
     def test_example(self):
         """@Lisa Example to show how to call the pass."""
@@ -412,356 +417,5 @@
         self.assertTrue(actual_sequence == expected_sequence)
 
 
-<<<<<<< HEAD
-def _generate_x_rotation(angle: float) -> np.ndarray:
-    return np.array([[1, 0, 0], [0, math.cos(angle), -math.sin(angle)], [0, math.sin(angle), math.cos(angle)]])
-
-
-def _generate_y_rotation(angle: float) -> np.ndarray:
-    return np.array([[math.cos(angle), 0, math.sin(angle)], [0, 1, 0], [-math.sin(angle), 0, math.cos(angle)]])
-
-
-def _generate_z_rotation(angle: float) -> np.ndarray:
-    return np.array([[math.cos(angle), -math.sin(angle), 0], [math.sin(angle), math.cos(angle), 0], [0, 0, 1]])
-
-
-def _generate_random_rotation() -> np.ndarray:
-    return np.array(scipy.stats.special_ortho_group.rvs(3))
-
-
-def _build_rotation(angle: float, axis: int) -> np.ndarray:
-    if axis == 0:
-        return _generate_x_rotation(angle)
-    elif axis == 1:
-        return _generate_y_rotation(angle)
-    elif axis == 2:
-        return _generate_z_rotation(angle)
-    else:
-        return _generate_random_rotation()
-
-
-def _build_axis(axis: int) -> np.ndarray:
-    if axis == 0:
-        return np.array([1.0, 0.0, 0.0])
-    elif axis == 1:
-        return np.array([0.0, 1.0, 0.0])
-    elif axis == 2:
-        return np.array([0.0, 0.0, 1.0])
-    else:
-        return np.array([1/math.sqrt(3), 1/math.sqrt(3), 1/math.sqrt(3)])
-
-
-def _generate_x_su2(angle: float) -> np.ndarray:
-    return np.array([[math.cos(angle/2), math.sin(angle/2)*1j],
-                     [math.sin(angle/2)*1j, math.cos(angle/2)]], dtype=complex)
-
-
-def _generate_y_su2(angle: float) -> np.ndarray:
-    return np.array([[math.cos(angle/2), math.sin(angle/2)],
-                     [-math.sin(angle/2), math.cos(angle/2)]], dtype=complex)
-
-
-def _generate_z_su2(angle: float) -> np.ndarray:
-    return np.array([[np.exp(-(1/2)*angle*1j), 0], [0, np.exp((1/2)*angle*1j)]], dtype=complex)
-
-
-def _generate_su2(alpha: complex, beta: complex) -> np.ndarray:
-    base = np.array([[alpha, beta], [-np.conj(beta), np.conj(alpha)]])
-    det = np.linalg.det(base)
-    if abs(det) < 1e10:
-        return np.array([[1, 0], [0, 1]])
-    else:
-        return np.linalg.det(base)*base
-
-
-def _build_unit_vector(a: float, b: float, c: float) -> np.ndarray:
-    vector = np.array([a, b, c])
-    if a != 0.0 or b != 0.0 or c != 0.0:
-        unit_vector = vector/np.linalg.norm(vector)
-        return unit_vector
-    else:
-        return np.array([1, 0, 0])
-
-
-def is_so3_matrix(array: np.ndarray) -> bool:
-    return array.shape == (3, 3) and abs(np.linalg.det(array)-1.0) < 1e-10 and not False in np.isreal(array)
-
-
-def are_almost_equal_so3_matrices(a: np.ndarray, b: np.ndarray) -> bool:
-    for t in itertools.product(range(2), range(2)):
-        if abs(a[t[0]][t[1]]-b[t[0]][t[1]]) > 1e-10:
-            return False
-    return True
-
-
-@ddt
-class AlgebraTest(unittest.TestCase):
-    """Test the algebra methods"""
-
-    @data([[1], 1], [[1, 1], np.sqrt(2)], [[1, 1, 1], np.sqrt(3)])
-    @unpack
-    def test_compute_frobenius_norm(self, first_data, expected):
-        actual = compute_frobenius_norm(first_data)
-        self.assertTrue(actual == expected)
-
-    @given(st.lists(st.floats(allow_nan=False), min_size=1))
-    def test_compute_frobenius_norm_returns_np_linalg_norm(self, vector):
-        self.assertTrue(compute_frobenius_norm(vector) == np.linalg.norm(vector))
-
-    @data(_generate_random_rotation())
-    def test_when_compute_euler_angles_from_so3_rotation_then_so3_from_angles_is_again_rotation(self, rotation):
-        actual_angles = compute_euler_angles_from_s03(rotation)
-        phi = actual_angles[0]
-        theta = actual_angles[1]
-        psi = actual_angles[2]
-        actual_rotation = np.dot(np.dot(_generate_z_rotation(
-            phi), _generate_y_rotation(theta)), _generate_x_rotation(psi))
-        self.assertAlmostEqual(actual_rotation[0][0], rotation[0][0])
-        self.assertAlmostEqual(actual_rotation[0][1], rotation[0][1])
-        self.assertAlmostEqual(actual_rotation[0][2], rotation[0][2])
-        self.assertAlmostEqual(actual_rotation[1][0], rotation[1][0])
-        self.assertAlmostEqual(actual_rotation[1][1], rotation[1][1])
-        self.assertAlmostEqual(actual_rotation[1][2], rotation[1][2])
-        self.assertAlmostEqual(actual_rotation[2][0], rotation[2][0])
-        self.assertAlmostEqual(actual_rotation[2][1], rotation[2][1])
-        self.assertAlmostEqual(actual_rotation[2][2], rotation[2][2])
-
-    @data(
-        [_generate_x_rotation(0.1), (0, 0, 0.1)],
-        [_generate_y_rotation(0.2), (0, 0.2, 0)],
-        [_generate_z_rotation(0.3), (0.3, 0, 0)],
-        [np.dot(_generate_z_rotation(0.5), _generate_y_rotation(0.4)), (0.5, 0.4, 0)],
-        [np.dot(_generate_y_rotation(0.5), _generate_x_rotation(0.4)), (0, 0.5, 0.4)]
-    )
-    @unpack
-    def test_compute_euler_angles_from_so3(self, rotation, expected):
-        self.assertAlmostEqual(compute_euler_angles_from_s03(rotation)[0], expected[0])
-        self.assertAlmostEqual(compute_euler_angles_from_s03(rotation)[1], expected[1])
-        self.assertAlmostEqual(compute_euler_angles_from_s03(rotation)[2], expected[2])
-
-    @data(
-        [(0, 0, 0), np.array([[1, 0], [0, 1]])],
-        [(0.1, 0, 0), np.array([[np.exp(-0.05j), 0], [0, np.exp(0.05j)]])],
-        [(0, 0.2, 0), np.array([[np.cos(0.1), np.sin(0.1)], [-np.sin(0.1), np.cos(0.1)]])],
-        [(0, 0, 0.3), np.array([[np.cos(0.15), np.sin(0.15)*1j], [np.sin(0.15)*1j, np.cos(0.15)]])],
-        [(0.1, 0.2, 0.3), np.dot(_generate_z_su2(0.1), np.dot(_generate_y_su2(0.2), _generate_x_su2(0.3)))]
-    )
-    @unpack
-    def test_compute_su2_from_euler_angles(self, angles, expected):
-        actual_su2 = compute_su2_from_euler_angles(angles)
-        self.assertAlmostEqual(actual_su2[0][0], expected[0][0])
-        self.assertAlmostEqual(actual_su2[0][1], expected[0][1])
-        self.assertAlmostEqual(actual_su2[1][0], expected[1][0])
-        self.assertAlmostEqual(actual_su2[1][1], expected[1][1])
-
-    @given(st.tuples(st.floats(allow_nan=False, allow_infinity=False), st.floats(allow_nan=False, allow_infinity=False), st.floats(allow_nan=False, allow_infinity=False)))
-    def test_compute_su2_from_euler_angles_returns_su2(self, angles):
-        actual = compute_su2_from_euler_angles(angles)
-        self.assertEqual(actual[0][0], np.conj(actual[1][1]))
-        self.assertEqual(actual[0][1], -np.conj(actual[1][0]))
-        self.assertAlmostEqual(np.linalg.det(actual), 1)
-
-    @data(
-        [np.array([[1, 0], [0, 1]]), np.array([[1, 0, 0], [0, 1, 0], [0, 0, 1]])],
-        [_generate_x_su2(0.3), _generate_x_rotation(0.3)],
-        [_generate_y_su2(0.5), _generate_y_rotation(0.5)],
-        [_generate_z_su2(0.7), _generate_z_rotation(0.7)],
-    )
-    @unpack
-    def test_convert_su2_to_so3(self, su2, expected_so3):
-        actual_so3 = convert_su2_to_so3(su2)
-        self.assertAlmostEqual(actual_so3[0][0], expected_so3[0][0])
-        self.assertAlmostEqual(actual_so3[0][1], expected_so3[0][1])
-        self.assertAlmostEqual(actual_so3[0][2], expected_so3[0][2])
-        self.assertAlmostEqual(actual_so3[1][0], expected_so3[1][0])
-        self.assertAlmostEqual(actual_so3[1][1], expected_so3[1][1])
-        self.assertAlmostEqual(actual_so3[1][2], expected_so3[1][2])
-        self.assertAlmostEqual(actual_so3[2][0], expected_so3[2][0])
-        self.assertAlmostEqual(actual_so3[2][1], expected_so3[2][1])
-        self.assertAlmostEqual(actual_so3[2][2], expected_so3[2][2])
-
-    @given(st.builds(_generate_su2, st.complex_numbers(max_magnitude=10), st.complex_numbers(max_magnitude=10)))
-    def test_convert_su2_to_so3_returns_so3(self, su2):
-        actual = convert_su2_to_so3(su2)
-        self.assertAlmostEqual(np.linalg.det(actual), 1)
-
-    @data(
-        [np.array([[1, 0, 0], [0, 1, 0], [0, 0, 1]]), 3.0],
-        [np.array([[1, 0, 0], [0, 1, 0], [0, 0, 1+9e-11]]), 3.0000000000000],
-        [_generate_x_rotation(0.3), 2.910672978251212],
-        [_generate_y_rotation(0.5), 2.7551651237807455],
-        [_generate_z_rotation(0.7), 2.529684374568977],
-    )
-    @unpack
-    def test_compute_trace_so3(self, so3: np.ndarray, expected_trace: float):
-        actual_trace = _compute_trace_so3(so3)
-        self.assertEqual(actual_trace, expected_trace)
-
-    @data(
-        [np.array([[1, 0, 0], [0, 1, 0], [0, 0, 1]]), 0.0],
-        [_generate_x_rotation(0.3), 0.3],
-        [_generate_y_rotation(0.5), 0.5],
-        [_generate_z_rotation(0.7), 0.7],
-    )
-    @unpack
-    def test_solve_decomposition_angle(self, so3: np.ndarray, original_angle: float):
-        actual_angle = solve_decomposition_angle(so3)
-        expected = math.sin(original_angle/2)
-        actual = math.sqrt(1-math.sin(actual_angle/2)**4)*2*math.sin(actual_angle/2)**2
-        self.assertAlmostEqual(actual, expected)
-
-    @given(st.builds(_generate_z_rotation, st.floats(max_value=2*math.pi, min_value=0)))
-    def test_solve_decomposition_angle_returns_angle_satisfying_equation(self, so3: np.ndarray):
-        trace = _compute_trace_so3(so3)
-        original_angle = math.acos((1/2)*(trace-1))
-        expected = math.sin(original_angle/2)
-        actual_angle = solve_decomposition_angle(so3)
-        actual = math.sqrt(1-math.sin(actual_angle/2)**4)*2*math.sin(actual_angle/2)**2
-        self.assertAlmostEqual(actual, expected)
-
-    @given(st.builds(_build_unit_vector, st.floats(min_value=0, max_value=10), st.floats(min_value=0, max_value=10), st.floats(min_value=0, max_value=10)),
-           st.builds(_build_unit_vector, st.floats(min_value=0, max_value=10), st.floats(min_value=0, max_value=10), st.floats(min_value=0, max_value=10)))
-    def test_compute_rotation_between(self, from_vector, to_vector):
-        actual_rotation = compute_rotation_between(from_vector, to_vector)
-        actual_to_vector = np.dot(actual_rotation, from_vector)
-        self.assertAlmostEqual(actual_to_vector[0], to_vector[0])
-        self.assertAlmostEqual(actual_to_vector[1], to_vector[1])
-        self.assertAlmostEqual(actual_to_vector[2], to_vector[2])
-
-    @given(st.builds(_build_unit_vector, st.floats(min_value=0, max_value=10), st.floats(min_value=0, max_value=10), st.floats(min_value=0, max_value=10)),
-           st.builds(_build_unit_vector, st.floats(min_value=0, max_value=10), st.floats(min_value=0, max_value=10), st.floats(min_value=0, max_value=10)))
-    def test_compute_rotation_between_returns_matrix_with_determinant_1(self, from_vector, to_vector):
-        actual_rotation = compute_rotation_between(from_vector, to_vector)
-        self.assertAlmostEqual(np.linalg.det(actual_rotation), 1.0)
-
-    @given(st.builds(_build_unit_vector, st.floats(min_value=0, max_value=10), st.floats(min_value=0, max_value=10), st.floats(min_value=0, max_value=10)),
-           st.builds(_build_unit_vector, st.floats(min_value=0, max_value=10), st.floats(min_value=0, max_value=10), st.floats(min_value=0, max_value=10)))
-    def test_compute_rotation_between_returns_matrix_of_shape_3_3(self, from_vector, to_vector):
-        actual_rotation = compute_rotation_between(from_vector, to_vector)
-        self.assertEqual(actual_rotation.shape, (3, 3))
-
-    @given(st.builds(_build_rotation, st.floats(max_value=2*math.pi, min_value=0), st.integers(min_value=0, max_value=4)),
-           st.builds(_build_rotation, st.floats(max_value=2*math.pi, min_value=0), st.integers(min_value=0, max_value=4)))
-    def test_compute_commutator_so3(self, first_so3: np.ndarray, second_so3: np.ndarray):
-        actual_so3 = _compute_commutator_so3(first_so3, second_so3)
-        expected_so3 = np.dot(first_so3, np.dot(second_so3, np.dot(
-            np.matrix.getH(first_so3), np.matrix.getH(second_so3))))
-        self.assertAlmostEqual(actual_so3[0][0], expected_so3[0][0])
-        self.assertAlmostEqual(actual_so3[0][1], expected_so3[0][1])
-        self.assertAlmostEqual(actual_so3[0][2], expected_so3[0][2])
-        self.assertAlmostEqual(actual_so3[1][0], expected_so3[1][0])
-        self.assertAlmostEqual(actual_so3[1][1], expected_so3[1][1])
-        self.assertAlmostEqual(actual_so3[1][2], expected_so3[1][2])
-        self.assertAlmostEqual(actual_so3[2][0], expected_so3[2][0])
-        self.assertAlmostEqual(actual_so3[2][1], expected_so3[2][1])
-        self.assertAlmostEqual(actual_so3[2][2], expected_so3[2][2])
-
-    @data(
-        [0, np.array([1, 0, 0]), np.array([[1, 0, 0], [0, 1, 0], [0, 0, 1]])],
-        [0.3, np.array([1, 0, 0]), _generate_x_rotation(0.3)],
-        [0.5, np.array([0, 1, 0]), _generate_y_rotation(0.5)],
-        [0.7, np.array([0, 0, 1]), _generate_z_rotation(0.7)],
-    )
-    @unpack
-    def test_compute_rotation_from_angle_and_axis(self, angle: float, axis: np.ndarray, expected_rotation):
-        actual_rotation = compute_rotation_from_angle_and_axis(angle, axis)
-        self.assertAlmostEqual(actual_rotation[0][0], expected_rotation[0][0])
-        self.assertAlmostEqual(actual_rotation[0][1], expected_rotation[0][1])
-        self.assertAlmostEqual(actual_rotation[0][2], expected_rotation[0][2])
-        self.assertAlmostEqual(actual_rotation[1][0], expected_rotation[1][0])
-        self.assertAlmostEqual(actual_rotation[1][1], expected_rotation[1][1])
-        self.assertAlmostEqual(actual_rotation[1][2], expected_rotation[1][2])
-        self.assertAlmostEqual(actual_rotation[2][0], expected_rotation[2][0])
-        self.assertAlmostEqual(actual_rotation[2][1], expected_rotation[2][1])
-        self.assertAlmostEqual(actual_rotation[2][2], expected_rotation[2][2])
-
-    @given(st.floats(max_value=2*math.pi, min_value=0), st.integers(min_value=0, max_value=4))
-    def test_compute_rotation_from_angle_and_axis_returns_so3_matrix(self, angle: float, axis_nr: int):
-        actual_rotation = compute_rotation_from_angle_and_axis(angle, _build_axis(axis_nr))
-        self.assertTrue(is_so3_matrix(actual_rotation))
-
-    @given(st.floats(max_value=2*math.pi, min_value=0), st.integers(min_value=0, max_value=2))
-    def test_compute_rotation_from_angle_and_axis_returns_expected_so3_matrix(self, angle: float, axis_nr: int):
-        actual_rotation = compute_rotation_from_angle_and_axis(angle, _build_axis(axis_nr))
-        expected_rotation = _build_rotation(angle, axis_nr)
-        self.assertTrue(are_almost_equal_so3_matrices(actual_rotation, expected_rotation))
-
-    @data(
-        [0.0, 0],
-        [0.1, 0],
-        [0.2, 0],
-        [0.3, 0],
-        [math.pi/6, 0],
-        [math.pi/3, 0],
-        [math.pi/2, 0],
-        [math.pi, 0],
-        [2*math.pi/6, 0],
-        [0.1, 1],
-        [0.2, 1],
-        [0.3, 1],
-        [math.pi/6, 1],
-        [math.pi/3, 1],
-        [math.pi/2, 1],
-        [2*math.pi/6, 1],
-        [0.1, 2],
-        [0.2, 2],
-        [0.3, 2],
-        [math.pi/6, 2],
-        [math.pi/3, 2],
-        [math.pi/2, 2],
-        [2*math.pi/6, 2],
-    )
-    @unpack
-    def test_compute_rotation_axis(self, angle: float, axis_nr: int):
-        rotation = _build_rotation(angle, axis_nr)
-        actual_axis = compute_rotation_axis(rotation)
-        expected_axis = _build_axis(axis_nr)
-        self.assertAlmostEqual(actual_axis[0], expected_axis[0])
-        self.assertAlmostEqual(actual_axis[1], expected_axis[1])
-        self.assertAlmostEqual(actual_axis[2], expected_axis[2])
-
-    @given(st.floats(max_value=math.pi-0.1, min_value=0.1), st.integers(min_value=0, max_value=2))
-    def test_compute_rotation_axis_2(self, angle: float, axis_nr: int):
-        rotation = _build_rotation(angle, axis_nr)
-        actual_axis = compute_rotation_axis(rotation)
-        expected_axis = _build_axis(axis_nr)
-        self.assertAlmostEqual(actual_axis[0], expected_axis[0])
-        self.assertAlmostEqual(actual_axis[1], expected_axis[1])
-        self.assertAlmostEqual(actual_axis[2], expected_axis[2])
-
-    @given(st.floats(max_value=math.pi-0.1, min_value=0.1), st.integers(min_value=0, max_value=2))
-    def test_compute_rotation_axis_return_unit_vector_length_3(self, angle: float, axis_nr: int):
-        rotation = _build_rotation(angle, axis_nr)
-        actual_axis = compute_rotation_axis(rotation)
-        self.assertTrue(len(actual_axis) == 3)
-        self.assertAlmostEqual(np.linalg.norm(actual_axis), 1.0)
-
-    @given(st.builds(_generate_random_rotation))
-    def test_convert_so3_to_su2_returns_su2(self, so3):
-        actual = convert_so3_to_su2(so3)
-        self.assertEqual(actual[0][0], np.conj(actual[1][1]))
-        self.assertEqual(actual[0][1], -np.conj(actual[1][0]))
-        self.assertAlmostEqual(np.linalg.det(actual), 1)
-
-    @data(
-        [_generate_x_rotation(0.1), _generate_x_su2(0.1)],
-        [_generate_y_rotation(0.2), _generate_y_su2(0.2)],
-        [_generate_z_rotation(0.3), _generate_z_su2(0.3)],
-        [np.dot(_generate_z_rotation(0.5), _generate_y_rotation(0.4)),
-         np.dot(_generate_z_su2(0.5), _generate_y_su2(0.4))],
-        [np.dot(_generate_y_rotation(0.5), _generate_x_rotation(0.4)),
-         np.dot(_generate_y_su2(0.5), _generate_x_su2(0.4))]
-    )
-    @unpack
-    def test_convert_so3_to_su2(self, rotation, expected):
-        actual = convert_so3_to_su2(rotation)
-        self.assertAlmostEqual(actual[0][0], expected[0][0])
-        self.assertAlmostEqual(actual[0][1], expected[0][1])
-        self.assertAlmostEqual(actual[1][0], expected[1][0])
-        self.assertAlmostEqual(actual[1][1], expected[1][1])
-
-
-=======
->>>>>>> 5b492747
 if __name__ == '__main__':
     unittest.main()