--- conflicted
+++ resolved
@@ -32,41 +32,6 @@
     return qc
 
 
-<<<<<<< HEAD
-class GeneratedFakeBackendsTest(QiskitTestCase):
-    """Generated fake backends test."""
-
-    def setUp(self) -> None:
-        self.backend = ConfigurableFakeBackend("Tashkent", n_qubits=4)
-        super().setUp()
-
-    @unittest.skip("Skipped until Qiskit/qiskit-aer#2023 is released.")
-    @unittest.skipUnless(optionals.HAS_AER, "qiskit-aer is required to run this test")
-    def test_transpile_schedule_and_assemble(self):
-        """Test transpile, schedule and assemble on generated backend."""
-        qc = get_test_circuit()
-
-        circuit = transpile(qc, backend=self.backend)
-        self.assertTrue(isinstance(circuit, QuantumCircuit))
-        self.assertEqual(circuit.num_qubits, 4)
-
-        experiments = schedule(circuits=circuit, backend=self.backend)
-        self.assertTrue(isinstance(experiments, Schedule))
-        self.assertGreater(experiments.duration, 0)
-
-        qobj = assemble(experiments, backend=self.backend)
-        self.assertTrue(isinstance(qobj, PulseQobj))
-        self.assertEqual(qobj.header.backend_name, "Tashkent")
-        self.assertEqual(len(qobj.experiments), 1)
-
-        job = self.backend.run(qobj)
-        result = job.result()
-        self.assertTrue(result.success)
-        self.assertEqual(len(result.results), 1)
-
-
-=======
->>>>>>> d01346fa
 class FakeBackendsTest(QiskitTestCase):
     """fake backends test."""
 
