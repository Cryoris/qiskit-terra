# This code is part of Qiskit.
#
# (C) Copyright IBM 2019, 2021.
#
# This code is licensed under the Apache License, Version 2.0. You may
# obtain a copy of this license in the LICENSE.txt file in the root directory
# of this source tree or at http://www.apache.org/licenses/LICENSE-2.0.
#
# Any modifications or derivative works of this code must retain this
# copyright notice, and modified files need to carry a notice indicating
# that they have been altered from the originals.
# =============================================================================

"""Test Sampler Gradients"""

import unittest
from test import combine
from typing import List

import numpy as np
from ddt import ddt, data

from qiskit import QuantumCircuit
from qiskit.algorithms.gradients import (
    FiniteDiffSamplerGradient,
    LinCombSamplerGradient,
    ParamShiftSamplerGradient,
    SPSASamplerGradient,
)
from qiskit.circuit import Parameter
from qiskit.circuit.library import EfficientSU2, RealAmplitudes
from qiskit.circuit.library.standard_gates import RXXGate, RYYGate, RZXGate, RZZGate
from qiskit.primitives import Sampler
from qiskit.result import QuasiDistribution
from qiskit.test import QiskitTestCase

<<<<<<< HEAD
from .logging_primitives import LoggingSampler
=======
gradient_factories = [
    lambda sampler: FiniteDiffSamplerGradient(sampler, epsilon=1e-6, method="central"),
    lambda sampler: FiniteDiffSamplerGradient(sampler, epsilon=1e-6, method="forward"),
    lambda sampler: FiniteDiffSamplerGradient(sampler, epsilon=1e-6, method="backward"),
    ParamShiftSamplerGradient,
    LinCombSamplerGradient,
]
>>>>>>> 11eb8910


@ddt
class TestSamplerGradient(QiskitTestCase):
    """Test Sampler Gradient"""

    @combine(grad=gradient_factories)
    def test_gradient_p(self, grad):
        """Test the sampler gradient for p"""
        sampler = Sampler()
        a = Parameter("a")
        qc = QuantumCircuit(1)
        qc.h(0)
        qc.p(a, 0)
        qc.h(0)
        qc.measure_all()
        gradient = grad(sampler)
        param_list = [[np.pi / 4], [0], [np.pi / 2]]
        correct_results = [
            [{0: -0.5 / np.sqrt(2), 1: 0.5 / np.sqrt(2)}],
            [{0: 0, 1: 0}],
            [{0: -0.499999, 1: 0.499999}],
        ]
        for i, param in enumerate(param_list):
            gradients = gradient.run([qc], [param]).result().gradients[0]
            for j, quasi_dist in enumerate(gradients):
                for k in quasi_dist:
                    self.assertAlmostEqual(quasi_dist[k], correct_results[i][j][k], 3)

    @combine(grad=gradient_factories)
    def test_gradient_u(self, grad):
        """Test the sampler gradient for u"""
        sampler = Sampler()
        a = Parameter("a")
        b = Parameter("b")
        c = Parameter("c")
        qc = QuantumCircuit(1)
        qc.h(0)
        qc.u(a, b, c, 0)
        qc.h(0)
        qc.measure_all()
        gradient = grad(sampler)
        param_list = [[np.pi / 4, 0, 0], [np.pi / 4, np.pi / 4, np.pi / 4]]
        correct_results = [
            [{0: -0.5 / np.sqrt(2), 1: 0.5 / np.sqrt(2)}, {0: 0, 1: 0}, {0: 0, 1: 0}],
            [{0: -0.176777, 1: 0.176777}, {0: -0.426777, 1: 0.426777}, {0: -0.426777, 1: 0.426777}],
        ]
        for i, param in enumerate(param_list):
            gradients = gradient.run([qc], [param]).result().gradients[0]
            for j, quasi_dist in enumerate(gradients):
                for k in quasi_dist:
                    self.assertAlmostEqual(quasi_dist[k], correct_results[i][j][k], 3)

    @combine(grad=gradient_factories)
    def test_gradient_efficient_su2(self, grad):
        """Test the sampler gradient for EfficientSU2"""
        sampler = Sampler()
        qc = EfficientSU2(2, reps=1)
        qc.measure_all()
        gradient = grad(sampler)
        param_list = [
            [np.pi / 4 for param in qc.parameters],
            [np.pi / 2 for param in qc.parameters],
        ]
        correct_results = [
            [
                {
                    0: -0.11963834764831836,
                    1: -0.05713834764831845,
                    2: -0.21875000000000003,
                    3: 0.39552669529663675,
                },
                {
                    0: -0.32230339059327373,
                    1: -0.031250000000000014,
                    2: 0.2339150429449554,
                    3: 0.11963834764831843,
                },
                {
                    0: 0.012944173824159189,
                    1: -0.01294417382415923,
                    2: 0.07544417382415919,
                    3: -0.07544417382415919,
                },
                {
                    0: 0.2080266952966367,
                    1: -0.03125000000000002,
                    2: -0.11963834764831842,
                    3: -0.057138347648318405,
                },
                {
                    0: -0.11963834764831838,
                    1: 0.11963834764831838,
                    2: -0.21875000000000003,
                    3: 0.21875,
                },
                {
                    0: -0.2781092167691146,
                    1: -0.0754441738241592,
                    2: 0.27810921676911443,
                    3: 0.07544417382415924,
                },
                {0: 0.0, 1: 0.0, 2: 0.0, 3: 0.0},
                {0: 0.0, 1: 0.0, 2: 0.0, 3: 0.0},
            ],
            [
                {
                    0: -4.163336342344337e-17,
                    1: 2.7755575615628914e-17,
                    2: -4.163336342344337e-17,
                    3: 0.0,
                },
                {0: 0.0, 1: -1.3877787807814457e-17, 2: 4.163336342344337e-17, 3: 0.0},
                {
                    0: -0.24999999999999994,
                    1: 0.24999999999999994,
                    2: 0.24999999999999994,
                    3: -0.24999999999999994,
                },
                {
                    0: 0.24999999999999994,
                    1: 0.24999999999999994,
                    2: -0.24999999999999994,
                    3: -0.24999999999999994,
                },
                {
                    0: -4.163336342344337e-17,
                    1: 4.163336342344337e-17,
                    2: -4.163336342344337e-17,
                    3: 5.551115123125783e-17,
                },
                {
                    0: -0.24999999999999994,
                    1: 0.24999999999999994,
                    2: 0.24999999999999994,
                    3: -0.24999999999999994,
                },
                {0: 0.0, 1: 2.7755575615628914e-17, 2: 0.0, 3: 2.7755575615628914e-17},
                {0: 0.0, 1: 0.0, 2: 0.0, 3: 0.0},
            ],
        ]
        for i, param in enumerate(param_list):
            gradients = gradient.run([qc], [param]).result().gradients[0]
            for j, quasi_dist in enumerate(gradients):
                for k in quasi_dist:
                    self.assertAlmostEqual(quasi_dist[k], correct_results[i][j][k], 3)

    @combine(grad=gradient_factories)
    def test_gradient_2qubit_gate(self, grad):
        """Test the sampler gradient for 2 qubit gates"""
        sampler = Sampler()
        for gate in [RXXGate, RYYGate, RZZGate, RZXGate]:
            param_list = [[np.pi / 4], [np.pi / 2]]

            if gate is RZXGate:
                correct_results = [
                    [{0: -0.5 / np.sqrt(2), 1: 0, 2: 0.5 / np.sqrt(2), 3: 0}],
                    [{0: -0.5, 1: 0, 2: 0.5, 3: 0}],
                ]
            else:
                correct_results = [
                    [{0: -0.5 / np.sqrt(2), 1: 0, 2: 0, 3: 0.5 / np.sqrt(2)}],
                    [{0: -0.5, 1: 0, 2: 0, 3: 0.5}],
                ]
        for i, param in enumerate(param_list):
            a = Parameter("a")
            qc = QuantumCircuit(2)
            qc.append(gate(a), [qc.qubits[0], qc.qubits[1]], [])
            qc.measure_all()
            gradient = grad(sampler)
            gradients = gradient.run([qc], [param]).result().gradients[0]
            for j, quasi_dist in enumerate(gradients):
                for k in quasi_dist:
                    self.assertAlmostEqual(quasi_dist[k], correct_results[i][j][k], 3)

    @combine(grad=gradient_factories)
    def test_gradient_parameter_coefficient(self, grad):
        """Test the sampler gradient for parameter variables with coefficients"""
        sampler = Sampler()
        qc = RealAmplitudes(num_qubits=2, reps=1)
        qc.rz(qc.parameters[0].exp() + 2 * qc.parameters[1], 0)
        qc.rx(3.0 * qc.parameters[0] + qc.parameters[1].sin(), 1)
        qc.u(qc.parameters[0], qc.parameters[1], qc.parameters[3], 1)
        qc.p(2 * qc.parameters[0] + 1, 0)
        qc.rxx(qc.parameters[0] + 2, 0, 1)
        qc.measure_all()
        gradient = grad(sampler)
        param_list = [[np.pi / 4 for _ in qc.parameters], [np.pi / 2 for _ in qc.parameters]]
        correct_results = [
            [
                {
                    0: 0.30014831912265927,
                    1: -0.6634809704357856,
                    2: 0.343589357193753,
                    3: 0.019743294119373426,
                },
                {
                    0: 0.16470607453981906,
                    1: -0.40996282450610577,
                    2: 0.08791803062881773,
                    3: 0.15733871933746948,
                },
                {
                    0: 0.27036068339663866,
                    1: -0.273790986018701,
                    2: 0.12752010079553433,
                    3: -0.12408979817347202,
                },
                {
                    0: -0.2098616294167757,
                    1: -0.2515823946449894,
                    2: 0.21929102305386305,
                    3: 0.24215300100790207,
                },
            ],
            [
                {
                    0: -1.844810060881004,
                    1: 0.04620532700836027,
                    2: 1.6367366426074323,
                    3: 0.16186809126521057,
                },
                {
                    0: 0.07296073407769421,
                    1: -0.021774869186331716,
                    2: 0.02177486918633173,
                    3: -0.07296073407769456,
                },
                {
                    0: -0.07794369186049102,
                    1: -0.07794369186049122,
                    2: 0.07794369186049117,
                    3: 0.07794369186049112,
                },
                {
                    0: 0.0,
                    1: 0.0,
                    2: 0.0,
                    3: 0.0,
                },
            ],
        ]

        for i, param in enumerate(param_list):
            gradients = gradient.run([qc], [param]).result().gradients[0]
            for j, quasi_dist in enumerate(gradients):
                for k in quasi_dist:
                    self.assertAlmostEqual(quasi_dist[k], correct_results[i][j][k], 2)

    @combine(grad=gradient_factories)
    def test_gradient_parameters(self, grad):
        """Test the sampler gradient for parameters"""
        sampler = Sampler()
        a = Parameter("a")
        b = Parameter("b")
        qc = QuantumCircuit(1)
        qc.rx(a, 0)
        qc.rz(b, 0)
        qc.measure_all()
        gradient = grad(sampler)
        param_list = [[np.pi / 4, np.pi / 2]]
        correct_results = [
            [{0: -0.5 / np.sqrt(2), 1: 0.5 / np.sqrt(2)}],
        ]
        for i, param in enumerate(param_list):
            gradients = gradient.run([qc], [param], parameters=[[a]]).result().gradients[0]
            for j, quasi_dist in enumerate(gradients):
                for k in quasi_dist:
                    self.assertAlmostEqual(quasi_dist[k], correct_results[i][j][k], 3)

    @combine(grad=gradient_factories)
    def test_gradient_multi_arguments(self, grad):
        """Test the sampler gradient for multiple arguments"""
        sampler = Sampler()
        a = Parameter("a")
        b = Parameter("b")
        qc = QuantumCircuit(1)
        qc.rx(a, 0)
        qc.measure_all()
        qc2 = QuantumCircuit(1)
        qc2.rx(b, 0)
        qc2.measure_all()
        gradient = grad(sampler)
        param_list = [[np.pi / 4], [np.pi / 2]]
        correct_results = [
            [{0: -0.5 / np.sqrt(2), 1: 0.5 / np.sqrt(2)}],
            [{0: -0.499999, 1: 0.499999}],
        ]
        gradients = gradient.run([qc, qc2], param_list).result().gradients
        for j, q_dists in enumerate(gradients):
            quasi_dist = q_dists[0]
            for k in quasi_dist:
                self.assertAlmostEqual(quasi_dist[k], correct_results[j][0][k], 3)

        c = Parameter("c")
        qc3 = QuantumCircuit(1)
        qc3.rx(c, 0)
        qc3.ry(a, 0)
        qc3.measure_all()
        param_list2 = [[np.pi / 4], [np.pi / 4, np.pi / 4], [np.pi / 4, np.pi / 4]]
        gradients = (
            gradient.run([qc, qc3, qc3], param_list2, parameters=[[a], [c], None])
            .result()
            .gradients
        )
        correct_results = [
            [{0: -0.5 / np.sqrt(2), 1: 0.5 / np.sqrt(2)}],
            [{0: -0.25, 1: 0.25}],
            [{0: -0.25, 1: 0.25}, {0: -0.25, 1: 0.25}],
        ]
        for i, result in enumerate(gradients):
            for j, q_dists in enumerate(result):
                for k in q_dists:
                    self.assertAlmostEqual(q_dists[k], correct_results[i][j][k], 3)

    @combine(grad=[FiniteDiffSamplerGradient, ParamShiftSamplerGradient, LinCombSamplerGradient])
    def test_gradient_validation(self, grad):
        """Test sampler gradient's validation"""
        sampler = Sampler()
        a = Parameter("a")
        qc = QuantumCircuit(1)
        qc.rx(a, 0)
        qc.measure_all()
        if grad is FiniteDiffSamplerGradient:
            gradient = grad(sampler, epsilon=1e-6)
            with self.assertRaises(ValueError):
                _ = grad(sampler, epsilon=-0.1)
        else:
            gradient = grad(sampler)
        param_list = [[np.pi / 4], [np.pi / 2]]
        with self.assertRaises(ValueError):
            gradient.run([qc], param_list)
        with self.assertRaises(ValueError):
            gradient.run([qc, qc], param_list, parameters=[[a]])
        with self.assertRaises(ValueError):
            gradient.run([qc], [[np.pi / 4, np.pi / 4]])

    def test_spsa_gradient(self):
        """Test the SPSA sampler gradient"""
        sampler = Sampler()
        with self.assertRaises(ValueError):
            _ = SPSASamplerGradient(sampler, epsilon=-0.1)

        a = Parameter("a")
        b = Parameter("b")
        qc = QuantumCircuit(2)
        qc.rx(b, 0)
        qc.rx(a, 1)
        qc.measure_all()
        param_list = [[1, 2]]
        correct_results = [
            [
                {0: 0.2273244, 1: -0.6480598, 2: 0.2273244, 3: 0.1934111},
                {0: -0.2273244, 1: 0.6480598, 2: -0.2273244, 3: -0.1934111},
            ],
        ]
        gradient = SPSASamplerGradient(sampler, epsilon=1e-6, seed=123)
        for i, param in enumerate(param_list):
            gradients = gradient.run([qc], [param]).result().gradients[0]
            for j, quasi_dist in enumerate(gradients):
                for k in quasi_dist:
                    self.assertAlmostEqual(quasi_dist[k], correct_results[i][j][k], 3)
        # multi parameters
        param_list2 = [[1, 2], [1, 2], [3, 4]]
        correct_results2 = [
            [
                {0: 0.2273244, 1: -0.6480598, 2: 0.2273244, 3: 0.1934111},
                {0: -0.2273244, 1: 0.6480598, 2: -0.2273244, 3: -0.1934111},
            ],
            [
                {0: -0.2273244, 1: 0.6480598, 2: -0.2273244, 3: -0.1934111},
            ],
            [
                {0: -0.0141129, 1: -0.0564471, 2: -0.3642884, 3: 0.4348484},
                {0: 0.0141129, 1: 0.0564471, 2: 0.3642884, 3: -0.4348484},
            ],
        ]
        gradient = SPSASamplerGradient(sampler, epsilon=1e-6, seed=123)
        gradients = (
            gradient.run([qc] * 3, param_list2, parameters=[None, [b], None]).result().gradients
        )

        for i, result in enumerate(gradients):
            for j, q_dists in enumerate(result):
                for k in q_dists:
                    self.assertAlmostEqual(q_dists[k], correct_results2[i][j][k], 3)

        # batch size
        param_list = [[1, 1]]
        gradient = SPSASamplerGradient(sampler, epsilon=1e-6, batch_size=4, seed=123)
        gradients = gradient.run([qc], param_list).result().gradients
        correct_results3 = [
            [
                {
                    0: -0.1620149622932887,
                    1: -0.25872053011771756,
                    2: 0.3723827084675668,
                    3: 0.04835278392088804,
                },
                {
                    0: -0.1620149622932887,
                    1: 0.3723827084675668,
                    2: -0.25872053011771756,
                    3: 0.04835278392088804,
                },
            ]
        ]
        for i, result in enumerate(gradients):
            for j, q_dists in enumerate(result):
                for k in q_dists:
                    self.assertAlmostEqual(q_dists[k], correct_results3[i][j][k], 3)

    @combine(grad=[ParamShiftSamplerGradient, LinCombSamplerGradient])
    def test_gradient_random_parameters(self, grad):
        """Test param shift and lin comb w/ random parameters"""
        rng = np.random.default_rng(123)
        qc = RealAmplitudes(num_qubits=3, reps=1)
        params = qc.parameters
        qc.rx(3.0 * params[0] + params[1].sin(), 0)
        qc.ry(params[0].exp() + 2 * params[1], 1)
        qc.rz(params[0] * params[1] - params[2], 2)
        qc.p(2 * params[0] + 1, 0)
        qc.u(params[0].sin(), params[1] - 2, params[2] * params[3], 1)
        qc.sx(2)
        qc.rxx(params[0].sin(), 1, 2)
        qc.ryy(params[1].cos(), 2, 0)
        qc.rzz(params[2] * 2, 0, 1)
        qc.crx(params[0].exp(), 1, 2)
        qc.cry(params[1].arctan(), 2, 0)
        qc.crz(params[2] * -2, 0, 1)
        qc.dcx(0, 1)
        qc.csdg(0, 1)
        qc.toffoli(0, 1, 2)
        qc.iswap(0, 2)
        qc.swap(1, 2)
        qc.global_phase = params[0] * params[1] + params[2].cos().exp()
        qc.measure_all()

        sampler = Sampler()
        findiff = FiniteDiffSamplerGradient(sampler, 1e-6)
        gradient = grad(sampler)

        num_qubits = qc.num_qubits
        num_tries = 10
        param_values = rng.normal(0, 2, (num_tries, qc.num_parameters)).tolist()
        result1 = findiff.run([qc] * num_tries, param_values).result().gradients
        result2 = gradient.run([qc] * num_tries, param_values).result().gradients
        self.assertEqual(len(result1), len(result2))
        for res1, res2 in zip(result1, result2):
            array1 = _quasi2array(res1, num_qubits)
            array2 = _quasi2array(res2, num_qubits)
            np.testing.assert_allclose(array1, array2, rtol=1e-4)

    @combine(
        grad=[
            FiniteDiffSamplerGradient,
            ParamShiftSamplerGradient,
            LinCombSamplerGradient,
            SPSASamplerGradient,
        ],
    )
    def test_options(self, grad):
        """Test sampler gradient's run options"""
        a = Parameter("a")
        qc = QuantumCircuit(1)
        qc.rx(a, 0)
        qc.measure_all()
        sampler = Sampler(options={"shots": 100})
        with self.subTest("sampler"):
            if grad is FiniteDiffSamplerGradient or grad is SPSASamplerGradient:
                gradient = grad(sampler, epsilon=1e-6)
            else:
                gradient = grad(sampler)
            options = gradient.options
            result = gradient.run([qc], [[1]]).result()
            self.assertEqual(result.options.get("shots"), 100)
            self.assertEqual(options.get("shots"), 100)

        with self.subTest("gradient init"):
            if grad is FiniteDiffSamplerGradient or grad is SPSASamplerGradient:
                gradient = grad(sampler, epsilon=1e-6, options={"shots": 200})
            else:
                gradient = grad(sampler, options={"shots": 200})
            options = gradient.options
            result = gradient.run([qc], [[1]]).result()
            self.assertEqual(result.options.get("shots"), 200)
            self.assertEqual(options.get("shots"), 200)

        with self.subTest("gradient update"):
            if grad is FiniteDiffSamplerGradient or grad is SPSASamplerGradient:
                gradient = grad(sampler, epsilon=1e-6, options={"shots": 200})
            else:
                gradient = grad(sampler, options={"shots": 200})
            gradient.update_default_options(shots=100)
            options = gradient.options
            result = gradient.run([qc], [[1]]).result()
            self.assertEqual(result.options.get("shots"), 100)
            self.assertEqual(options.get("shots"), 100)

        with self.subTest("gradient run"):
            if grad is FiniteDiffSamplerGradient or grad is SPSASamplerGradient:
                gradient = grad(sampler, epsilon=1e-6, options={"shots": 200})
            else:
                gradient = grad(sampler, options={"shots": 200})
            options = gradient.options
            result = gradient.run([qc], [[1]], shots=300).result()
            self.assertEqual(result.options.get("shots"), 300)
            # Only default + sampler options. Not run.
            self.assertEqual(options.get("shots"), 200)

    @data(
        FiniteDiffSamplerGradient,
        ParamShiftSamplerGradient,
        LinCombSamplerGradient,
        SPSASamplerGradient,
    )
    def test_operations_preserved(self, gradient_cls):
        """Test non-parameterized instructions are preserved and not unrolled."""
        x = Parameter("x")
        circuit = QuantumCircuit(2)
        circuit.initialize(np.array([1, 1, 0, 0]) / np.sqrt(2))  # this should remain as initialize
        circuit.crx(x, 0, 1)  # this should get unrolled
        circuit.measure_all()

        values = [np.pi / 2]
        expect = [{0: 0, 1: -0.25, 2: 0, 3: 0.25}]

        ops = []

        def operations_callback(op):
            ops.append(op)

        sampler = LoggingSampler(operations_callback=operations_callback)

        if gradient_cls in [SPSASamplerGradient, FiniteDiffSamplerGradient]:
            gradient = gradient_cls(sampler, epsilon=0.01)
        else:
            gradient = gradient_cls(sampler)

        job = gradient.run([circuit], [values])
        result = job.result()

        with self.subTest(msg="assert initialize is preserved"):
            self.assertTrue(all("initialize" in ops_i[0].keys() for ops_i in ops))

        with self.subTest(msg="assert result is correct"):
            array1 = _quasi2array(result.gradients[0], num_qubits=2)
            array2 = _quasi2array(expect, num_qubits=2)
            np.testing.assert_allclose(array1, array2, atol=1e-5)


def _quasi2array(quasis: List[QuasiDistribution], num_qubits: int) -> np.ndarray:
    ret = np.zeros((len(quasis), 2**num_qubits))
    for i, quasi in enumerate(quasis):
        ret[i, list(quasi.keys())] = list(quasi.values())
    return ret


if __name__ == "__main__":
    unittest.main()<|MERGE_RESOLUTION|>--- conflicted
+++ resolved
@@ -14,7 +14,6 @@
 """Test Sampler Gradients"""
 
 import unittest
-from test import combine
 from typing import List
 
 import numpy as np
@@ -34,9 +33,8 @@
 from qiskit.result import QuasiDistribution
 from qiskit.test import QiskitTestCase
 
-<<<<<<< HEAD
 from .logging_primitives import LoggingSampler
-=======
+
 gradient_factories = [
     lambda sampler: FiniteDiffSamplerGradient(sampler, epsilon=1e-6, method="central"),
     lambda sampler: FiniteDiffSamplerGradient(sampler, epsilon=1e-6, method="forward"),
@@ -44,14 +42,13 @@
     ParamShiftSamplerGradient,
     LinCombSamplerGradient,
 ]
->>>>>>> 11eb8910
 
 
 @ddt
 class TestSamplerGradient(QiskitTestCase):
     """Test Sampler Gradient"""
 
-    @combine(grad=gradient_factories)
+    @data(*gradient_factories)
     def test_gradient_p(self, grad):
         """Test the sampler gradient for p"""
         sampler = Sampler()
@@ -74,7 +71,7 @@
                 for k in quasi_dist:
                     self.assertAlmostEqual(quasi_dist[k], correct_results[i][j][k], 3)
 
-    @combine(grad=gradient_factories)
+    @data(*gradient_factories)
     def test_gradient_u(self, grad):
         """Test the sampler gradient for u"""
         sampler = Sampler()
@@ -98,7 +95,7 @@
                 for k in quasi_dist:
                     self.assertAlmostEqual(quasi_dist[k], correct_results[i][j][k], 3)
 
-    @combine(grad=gradient_factories)
+    @data(*gradient_factories)
     def test_gradient_efficient_su2(self, grad):
         """Test the sampler gradient for EfficientSU2"""
         sampler = Sampler()
@@ -192,7 +189,7 @@
                 for k in quasi_dist:
                     self.assertAlmostEqual(quasi_dist[k], correct_results[i][j][k], 3)
 
-    @combine(grad=gradient_factories)
+    @data(*gradient_factories)
     def test_gradient_2qubit_gate(self, grad):
         """Test the sampler gradient for 2 qubit gates"""
         sampler = Sampler()
@@ -220,7 +217,7 @@
                 for k in quasi_dist:
                     self.assertAlmostEqual(quasi_dist[k], correct_results[i][j][k], 3)
 
-    @combine(grad=gradient_factories)
+    @data(*gradient_factories)
     def test_gradient_parameter_coefficient(self, grad):
         """Test the sampler gradient for parameter variables with coefficients"""
         sampler = Sampler()
@@ -294,7 +291,7 @@
                 for k in quasi_dist:
                     self.assertAlmostEqual(quasi_dist[k], correct_results[i][j][k], 2)
 
-    @combine(grad=gradient_factories)
+    @data(*gradient_factories)
     def test_gradient_parameters(self, grad):
         """Test the sampler gradient for parameters"""
         sampler = Sampler()
@@ -315,7 +312,7 @@
                 for k in quasi_dist:
                     self.assertAlmostEqual(quasi_dist[k], correct_results[i][j][k], 3)
 
-    @combine(grad=gradient_factories)
+    @data(*gradient_factories)
     def test_gradient_multi_arguments(self, grad):
         """Test the sampler gradient for multiple arguments"""
         sampler = Sampler()
@@ -360,7 +357,7 @@
                 for k in q_dists:
                     self.assertAlmostEqual(q_dists[k], correct_results[i][j][k], 3)
 
-    @combine(grad=[FiniteDiffSamplerGradient, ParamShiftSamplerGradient, LinCombSamplerGradient])
+    @data(FiniteDiffSamplerGradient, ParamShiftSamplerGradient, LinCombSamplerGradient)
     def test_gradient_validation(self, grad):
         """Test sampler gradient's validation"""
         sampler = Sampler()
@@ -457,7 +454,7 @@
                 for k in q_dists:
                     self.assertAlmostEqual(q_dists[k], correct_results3[i][j][k], 3)
 
-    @combine(grad=[ParamShiftSamplerGradient, LinCombSamplerGradient])
+    @data(ParamShiftSamplerGradient, LinCombSamplerGradient)
     def test_gradient_random_parameters(self, grad):
         """Test param shift and lin comb w/ random parameters"""
         rng = np.random.default_rng(123)
@@ -498,13 +495,11 @@
             array2 = _quasi2array(res2, num_qubits)
             np.testing.assert_allclose(array1, array2, rtol=1e-4)
 
-    @combine(
-        grad=[
-            FiniteDiffSamplerGradient,
-            ParamShiftSamplerGradient,
-            LinCombSamplerGradient,
-            SPSASamplerGradient,
-        ],
+    @data(
+        FiniteDiffSamplerGradient,
+        ParamShiftSamplerGradient,
+        LinCombSamplerGradient,
+        SPSASamplerGradient,
     )
     def test_options(self, grad):
         """Test sampler gradient's run options"""
