--- conflicted
+++ resolved
@@ -71,10 +71,7 @@
         value = gradient.run([qc], [op], [param]).result().gradients[0]
         self.assertAlmostEqual(value[0], correct_result, 3)
 
-<<<<<<< HEAD
-    @data(*gradient_factories)
-=======
-    @combine(grad=gradient_factories)
+    @data(*gradient_factories)
     def test_single_circuit_observable(self, grad):
         """Test the estimator gradient for a single circuit and observable"""
         estimator = Estimator()
@@ -90,8 +87,7 @@
         value = gradient.run(qc, op, [param]).result().gradients[0]
         self.assertAlmostEqual(value[0], correct_result, 3)
 
-    @combine(grad=gradient_factories)
->>>>>>> 049451d2
+    @data(*gradient_factories)
     def test_gradient_p(self, grad):
         """Test the estimator gradient for p"""
         estimator = Estimator()
