--- conflicted
+++ resolved
@@ -10,11 +10,7 @@
 # copyright notice, and modified files need to carry a notice indicating
 # that they have been altered from the originals.
 
-<<<<<<< HEAD
-"""Tests for the matplotlib circuit drawer."""
-=======
 """ Tests for circuit MPL drawer"""
->>>>>>> 48fb7402
 
 import unittest
 
@@ -24,30 +20,17 @@
 import math
 import numpy as np
 from numpy import pi
-<<<<<<< HEAD
-from qiskit.test import QiskitTestCase
-=======
->>>>>>> 48fb7402
 
 from qiskit.test import QiskitTestCase
 from qiskit import QuantumCircuit, QuantumRegister, ClassicalRegister, transpile
 from qiskit.test.mock import FakeTenerife
 from qiskit.visualization.circuit_visualization import _matplotlib_circuit_drawer
-<<<<<<< HEAD
-from qiskit.circuit.library import XGate, MCXGate, HGate, RZZGate
-=======
-from qiskit.circuit.library import (U2Gate, XGate, MCXGate, HGate, RZZGate,
-                                    SwapGate, DCXGate)
->>>>>>> 48fb7402
+from qiskit.circuit.library import XGate, MCXGate, HGate, RZZGate, SwapGate, DCXGate
 from qiskit.extensions import HamiltonianGate
 from qiskit.circuit import Parameter
 from qiskit.circuit.library import IQP
 from qiskit.quantum_info.random import random_unitary
 
-<<<<<<< HEAD
-
-=======
->>>>>>> 48fb7402
 RESULTDIR = os.path.dirname(os.path.abspath(__file__))
 
 
