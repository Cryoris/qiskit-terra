--- conflicted
+++ resolved
@@ -130,9 +130,6 @@
         global_phase: Param,
     ) -> PyResult<Self>
     where
-<<<<<<< HEAD
-        I: IntoIterator<Item = (PackedOperation, &[Param], &[Qubit], &[Clbit])>,
-=======
         I: IntoIterator<
             Item = (
                 PackedOperation,
@@ -141,7 +138,6 @@
                 Vec<Clbit>,
             ),
         >,
->>>>>>> d6324273
     {
         let instruction_iter = instructions.into_iter();
         let mut res = Self::with_capacity(
@@ -153,17 +149,10 @@
         )?;
         for (operation, params, qargs, cargs) in instruction_iter {
             let qubits = (&mut res.qargs_interner)
-<<<<<<< HEAD
-                .intern(InternerKey::Value(qargs.to_vec()))?
-                .index;
-            let clbits = (&mut res.cargs_interner)
-                .intern(InternerKey::Value(qargs.to_vec()))?
-=======
                 .intern(InternerKey::Value(qargs))?
                 .index;
             let clbits = (&mut res.cargs_interner)
                 .intern(InternerKey::Value(cargs))?
->>>>>>> d6324273
                 .index;
             let params = (!params.is_empty()).then(|| Box::new(params));
             res.data.push(PackedInstruction {
