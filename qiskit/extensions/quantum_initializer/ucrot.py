# -*- coding: utf-8 -*-

# This code is part of Qiskit.
#
# (C) Copyright IBM 2019.
#
# This code is licensed under the Apache License, Version 2.0. You may
# obtain a copy of this license in the LICENSE.txt file in the root directory
# of this source tree or at http://www.apache.org/licenses/LICENSE-2.0.
#
# Any modifications or derivative works of this code must retain this
# copyright notice, and modified files need to carry a notice indicating
# that they have been altered from the originals.

# The structure of the code is based on Emanuel Malvetti's semester thesis at ETH in 2018,
# which was supervised by Raban Iten and Prof. Renato Renner.

"""
(Abstract) base class for uniformly controlled (also called multiplexed) single-qubit rotations R_t.
This class provides a basis for the decomposition of uniformly controlled R_x,R_y and R_z gates
(i.e., for t=x,y,z). These gates can have several control qubits and a single target qubit.
If the k control qubits are in the state ket(i) (in the computational bases),
a single-qubit rotation R_t(a_i) is applied to the target qubit for a (real) angle a_i.
"""

import math

import numpy as np

from qiskit.circuit import Gate, QuantumCircuit
from qiskit.circuit.quantumcircuit import QuantumRegister
from qiskit.exceptions import QiskitError

_EPS = 1e-10  # global variable used to chop very small numbers to zero


class UCRot(Gate):
    """
    Uniformly controlled rotations (also called multiplexed rotations).
    The decomposition is based on 'Synthesis of Quantum Logic Circuits'
    by Shende et al. (https://arxiv.org/pdf/quant-ph/0406176.pdf)

    Input:
    angle_list = list of (real) rotation angles [a_0,...,a_{2^k-1}]. Must have at least one entry.

    rot_axis = rotation axis for the single qubit rotations
               (currently, "X","Y" and "Z" are supported)
    """

    def __init__(self, angle_list, rot_axis):
        self.rot_axes = rot_axis
        # Check if angle_list has type "list"
        if not isinstance(angle_list, list):
            raise QiskitError("The angles are not provided in a list.")
        # Check if the angles in angle_list are real numbers
        for angle in angle_list:
            try:
                float(angle)
            except TypeError:
                raise QiskitError(
                    "An angle cannot be converted to type float (real angles are expected).")
        num_contr = math.log2(len(angle_list))
        if num_contr < 0 or not num_contr.is_integer():
            raise QiskitError(
                "The number of controlled rotation gates is not a non-negative power of 2.")
        if rot_axis not in ("X", "Y", "Z"):
            raise QiskitError("Rotation axis is not supported.")
        # Create new gate.
        num_qubits = int(num_contr) + 1
        super().__init__("ucrot" + rot_axis, num_qubits, angle_list)

    def _define(self):
        ucr_circuit = self._dec_ucrot()
        gate_num = len(ucr_circuit.data)
        gate = ucr_circuit.to_instruction()
        q = QuantumRegister(self.num_qubits)
        ucr_circuit = QuantumCircuit(q)
        if gate_num == 0:
            # ToDo: if we would not add the identity here, this would lead to troubles
            # ToDo: simulating the circuit afterwards.
<<<<<<< HEAD
            #  this should probably be fixed in the bahaviour of QuantumCircuit.
            ucr_circuit.i(q[0])
=======
            #  this should probably be fixed in the behaviour of QuantumCircuit.
            ucr_circuit.iden(q[0])
>>>>>>> 6789862a
        else:
            ucr_circuit.append(gate, q[:])
        self.definition = ucr_circuit.data

    def _dec_ucrot(self):
        """
        finds a decomposition of a UC rotation gate into elementary gates
        (C-NOTs and single-qubit rotations).
        """
        q = QuantumRegister(self.num_qubits)
        circuit = QuantumCircuit(q)
        q_target = q[0]
        q_controls = q[1:]
        if not q_controls:  # equivalent to: if len(q_controls) == 0
            if self.rot_axes == "X":
                if np.abs(self.params[0]) > _EPS:
                    circuit.rx(self.params[0], q_target)
            if self.rot_axes == "Y":
                if np.abs(self.params[0]) > _EPS:
                    circuit.ry(self.params[0], q_target)
            if self.rot_axes == "Z":
                if np.abs(self.params[0]) > _EPS:
                    circuit.rz(self.params[0], q_target)
        else:
            # First, we find the rotation angles of the single-qubit rotations acting
            #  on the target qubit
            angles = self.params.copy()
            UCRot._dec_uc_rotations(angles, 0, len(angles), False)
            # Now, it is easy to place the C-NOT gates to get back the full decomposition.s
            for (i, angle) in enumerate(angles):
                if self.rot_axes == "X":
                    if np.abs(angle) > _EPS:
                        circuit.rx(angle, q_target)
                if self.rot_axes == "Y":
                    if np.abs(angle) > _EPS:
                        circuit.ry(angle, q_target)
                if self.rot_axes == "Z":
                    if np.abs(angle) > _EPS:
                        circuit.rz(angle, q_target)
                # Determine the index of the qubit we want to control the C-NOT gate.
                # Note that it corresponds
                # to the number of trailing zeros in the binary representation of i+1
                if not i == len(angles) - 1:
                    binary_rep = np.binary_repr(i + 1)
                    q_contr_index = len(binary_rep) - len(binary_rep.rstrip('0'))
                else:
                    # Handle special case:
                    q_contr_index = len(q_controls) - 1
                # For X rotations, we have to additionally place some Ry gates around the
                # C-NOT gates. They change the basis of the NOT operation, such that the
                # decomposition of for uniformly controlled X rotations works correctly by symmetry
                # with the decomposition of uniformly controlled Z or Y rotations
                if self.rot_axes == "X":
                    circuit.ry(np.pi / 2, q_target)
                circuit.cx(q_controls[q_contr_index], q_target)
                if self.rot_axes == "X":
                    circuit.ry(-np.pi / 2, q_target)
        return circuit

    @staticmethod
    def _dec_uc_rotations(angles, start_index, end_index, reversedDec):
        """
        Calculates rotation angles for a uniformly controlled R_t gate with a C-NOT gate at
        the end of the circuit. The rotation angles of the gate R_t are stored in
        angles[start_index:end_index]. If reversed == True, it decomposes the gate such that
        there is a C-NOT gate at the start of the circuit (in fact, the circuit topology for
        the reversed decomposition is the reversed one of the original decomposition)
        """
        interval_len_half = (end_index - start_index) // 2
        for i in range(start_index, start_index + interval_len_half):
            if not reversedDec:
                angles[i], angles[i + interval_len_half] = UCRot._update_angles(angles[i], angles[
                    i + interval_len_half])
            else:
                angles[i + interval_len_half], angles[i] = UCRot._update_angles(angles[i], angles[
                    i + interval_len_half])
        if interval_len_half <= 1:
            return
        else:
            UCRot._dec_uc_rotations(angles, start_index, start_index + interval_len_half, False)
            UCRot._dec_uc_rotations(angles, start_index + interval_len_half, end_index, True)

    @staticmethod
    def _update_angles(angle1, angle2):
        """Calculate the new rotation angles according to Shende's decomposition"""
        return (angle1 + angle2) / 2.0, (angle1 - angle2) / 2.0<|MERGE_RESOLUTION|>--- conflicted
+++ resolved
@@ -78,13 +78,8 @@
         if gate_num == 0:
             # ToDo: if we would not add the identity here, this would lead to troubles
             # ToDo: simulating the circuit afterwards.
-<<<<<<< HEAD
             #  this should probably be fixed in the bahaviour of QuantumCircuit.
             ucr_circuit.i(q[0])
-=======
-            #  this should probably be fixed in the behaviour of QuantumCircuit.
-            ucr_circuit.iden(q[0])
->>>>>>> 6789862a
         else:
             ucr_circuit.append(gate, q[:])
         self.definition = ucr_circuit.data
