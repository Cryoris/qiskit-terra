# -*- coding: utf-8 -*-

# This code is part of Qiskit.
#
# (C) Copyright IBM 2017.
#
# This code is licensed under the Apache License, Version 2.0. You may
# obtain a copy of this license in the LICENSE.txt file in the root directory
# of this source tree or at http://www.apache.org/licenses/LICENSE-2.0.
#
# Any modifications or derivative works of this code must retain this
# copyright notice, and modified files need to carry a notice indicating
# that they have been altered from the originals.

"""
Controlled-H gate.
"""
import warnings
# pylint: disable=unused-import
from qiskit.extensions.standard.h import HGate, ch

<<<<<<< HEAD
warnings.warn('This module is deprecated. The CHGate can now be found in h.py',
              category=DeprecationWarning, stacklevel=2)
=======
from qiskit.circuit import ControlledGate
from qiskit.circuit import QuantumCircuit
from qiskit.circuit import QuantumRegister
from qiskit.extensions.standard.h import HGate
from qiskit.extensions.standard.cx import CXGate
from qiskit.extensions.standard.t import TGate, TdgGate
from qiskit.extensions.standard.s import SGate, SdgGate


class CHGate(ControlledGate):
    """The controlled-H gate."""

    def __init__(self):
        """Create new CH gate."""
        super().__init__('ch', 2, [], num_ctrl_qubits=1)
        self.base_gate = HGate
        self.base_gate_name = 'h'

    def _define(self):
        """
        gate ch a,b {
            s b;
            h b;
            t b;
            cx a, b;
            tdg b;
            h b;
            sdg b;
        }
        """
        definition = []
        q = QuantumRegister(2, 'q')
        rule = [
            (SGate(), [q[1]], []),
            (HGate(), [q[1]], []),
            (TGate(), [q[1]], []),
            (CXGate(), [q[0], q[1]], []),
            (TdgGate(), [q[1]], []),
            (HGate(), [q[1]], []),
            (SdgGate(), [q[1]], [])
        ]
        for inst in rule:
            definition.append(inst)
        self.definition = definition

    def inverse(self):
        """Invert this gate."""
        return CHGate()  # self-inverse

    def to_matrix(self):
        """Return a Numpy.array for the Ch gate."""
        return np.array([[1, 0, 0, 0],
                         [0, 1 / np.sqrt(2), 0, 1 / np.sqrt(2)],
                         [0, 0, 1, 0],
                         [0, 1 / np.sqrt(2), 0, -1 / np.sqrt(2)]], dtype=complex)


def ch(self, ctl, tgt):  # pylint: disable=invalid-name
    """Apply CH from ctl to tgt."""
    return self.append(CHGate(), [ctl, tgt], [])


QuantumCircuit.ch = ch
>>>>>>> 6aa4e7b6
<|MERGE_RESOLUTION|>--- conflicted
+++ resolved
@@ -19,71 +19,5 @@
 # pylint: disable=unused-import
 from qiskit.extensions.standard.h import HGate, ch
 
-<<<<<<< HEAD
 warnings.warn('This module is deprecated. The CHGate can now be found in h.py',
-              category=DeprecationWarning, stacklevel=2)
-=======
-from qiskit.circuit import ControlledGate
-from qiskit.circuit import QuantumCircuit
-from qiskit.circuit import QuantumRegister
-from qiskit.extensions.standard.h import HGate
-from qiskit.extensions.standard.cx import CXGate
-from qiskit.extensions.standard.t import TGate, TdgGate
-from qiskit.extensions.standard.s import SGate, SdgGate
-
-
-class CHGate(ControlledGate):
-    """The controlled-H gate."""
-
-    def __init__(self):
-        """Create new CH gate."""
-        super().__init__('ch', 2, [], num_ctrl_qubits=1)
-        self.base_gate = HGate
-        self.base_gate_name = 'h'
-
-    def _define(self):
-        """
-        gate ch a,b {
-            s b;
-            h b;
-            t b;
-            cx a, b;
-            tdg b;
-            h b;
-            sdg b;
-        }
-        """
-        definition = []
-        q = QuantumRegister(2, 'q')
-        rule = [
-            (SGate(), [q[1]], []),
-            (HGate(), [q[1]], []),
-            (TGate(), [q[1]], []),
-            (CXGate(), [q[0], q[1]], []),
-            (TdgGate(), [q[1]], []),
-            (HGate(), [q[1]], []),
-            (SdgGate(), [q[1]], [])
-        ]
-        for inst in rule:
-            definition.append(inst)
-        self.definition = definition
-
-    def inverse(self):
-        """Invert this gate."""
-        return CHGate()  # self-inverse
-
-    def to_matrix(self):
-        """Return a Numpy.array for the Ch gate."""
-        return np.array([[1, 0, 0, 0],
-                         [0, 1 / np.sqrt(2), 0, 1 / np.sqrt(2)],
-                         [0, 0, 1, 0],
-                         [0, 1 / np.sqrt(2), 0, -1 / np.sqrt(2)]], dtype=complex)
-
-
-def ch(self, ctl, tgt):  # pylint: disable=invalid-name
-    """Apply CH from ctl to tgt."""
-    return self.append(CHGate(), [ctl, tgt], [])
-
-
-QuantumCircuit.ch = ch
->>>>>>> 6aa4e7b6
+              category=DeprecationWarning, stacklevel=2)