# -*- coding: utf-8 -*-

# This code is part of Qiskit.
#
# (C) Copyright IBM 2017.
#
# This code is licensed under the Apache License, Version 2.0. You may
# obtain a copy of this license in the LICENSE.txt file in the root directory
# of this source tree or at http://www.apache.org/licenses/LICENSE-2.0.
#
# Any modifications or derivative works of this code must retain this
# copyright notice, and modified files need to carry a notice indicating
# that they have been altered from the originals.

"""
Controlled-ry gate.
"""
<<<<<<< HEAD
import warnings
# pylint: disable=unused-import
from qiskit.extensions.standard.ry import CryGate, cry

warnings.warn('This module is deprecated. The CryGate can now be found in ry.py',
              category=DeprecationWarning, stacklevel=2)
=======
from qiskit.circuit import ControlledGate
from qiskit.circuit import QuantumCircuit
from qiskit.circuit import QuantumRegister
from qiskit.extensions.standard.u1 import U3Gate
from qiskit.extensions.standard.cx import CXGate
from qiskit.extensions.standard.ry import RYGate


class CRYMeta(type):
    """A metaclass to ensure that CryGate and CRYGate are of the same type.

    Can be removed when CryGate gets removed.
    """
    @classmethod
    def __instancecheck__(mcs, inst):
        return type(inst) in {CRYGate, CryGate}  # pylint: disable=unidiomatic-typecheck


class CRYGate(ControlledGate, metaclass=CRYMeta):
    """The controlled-ry gate."""

    def __init__(self, theta):
        """Create new cry gate."""
        super().__init__('cry', 2, [theta], num_ctrl_qubits=1)
        self.base_gate = RYGate
        self.base_gate_name = 'ry'

    def _define(self):
        """
        gate cry(lambda) a,b
        { u3(lambda/2,0,0) b; cx a,b;
          u3(-lambda/2,0,0) b; cx a,b;
        }

        """
        definition = []
        q = QuantumRegister(2, 'q')
        rule = [
            (U3Gate(self.params[0] / 2, 0, 0), [q[1]], []),
            (CXGate(), [q[0], q[1]], []),
            (U3Gate(-self.params[0] / 2, 0, 0), [q[1]], []),
            (CXGate(), [q[0], q[1]], [])
        ]
        for inst in rule:
            definition.append(inst)
        self.definition = definition

    def inverse(self):
        """Invert this gate."""
        return CRYGate(-self.params[0])


class CryGate(CRYGate, metaclass=CRYMeta):
    """The deprecated CRYGate class."""

    def __init__(self, theta):
        import warnings
        warnings.warn('The class CryGate is deprecated as of 0.12.0, and '
                      'will be removed no earlier than 3 months after that release date. '
                      'You should use the class CRYGate instead.',
                      DeprecationWarning, stacklevel=2)
        super().__init__(theta)


def cry(self, theta, ctl, tgt):
    """Apply cry from ctl to tgt with angle theta."""
    return self.append(CRYGate(theta), [ctl, tgt], [])


QuantumCircuit.cry = cry
>>>>>>> 6aa4e7b6
<|MERGE_RESOLUTION|>--- conflicted
+++ resolved
@@ -15,82 +15,9 @@
 """
 Controlled-ry gate.
 """
-<<<<<<< HEAD
 import warnings
 # pylint: disable=unused-import
 from qiskit.extensions.standard.ry import CryGate, cry
 
 warnings.warn('This module is deprecated. The CryGate can now be found in ry.py',
-              category=DeprecationWarning, stacklevel=2)
-=======
-from qiskit.circuit import ControlledGate
-from qiskit.circuit import QuantumCircuit
-from qiskit.circuit import QuantumRegister
-from qiskit.extensions.standard.u1 import U3Gate
-from qiskit.extensions.standard.cx import CXGate
-from qiskit.extensions.standard.ry import RYGate
-
-
-class CRYMeta(type):
-    """A metaclass to ensure that CryGate and CRYGate are of the same type.
-
-    Can be removed when CryGate gets removed.
-    """
-    @classmethod
-    def __instancecheck__(mcs, inst):
-        return type(inst) in {CRYGate, CryGate}  # pylint: disable=unidiomatic-typecheck
-
-
-class CRYGate(ControlledGate, metaclass=CRYMeta):
-    """The controlled-ry gate."""
-
-    def __init__(self, theta):
-        """Create new cry gate."""
-        super().__init__('cry', 2, [theta], num_ctrl_qubits=1)
-        self.base_gate = RYGate
-        self.base_gate_name = 'ry'
-
-    def _define(self):
-        """
-        gate cry(lambda) a,b
-        { u3(lambda/2,0,0) b; cx a,b;
-          u3(-lambda/2,0,0) b; cx a,b;
-        }
-
-        """
-        definition = []
-        q = QuantumRegister(2, 'q')
-        rule = [
-            (U3Gate(self.params[0] / 2, 0, 0), [q[1]], []),
-            (CXGate(), [q[0], q[1]], []),
-            (U3Gate(-self.params[0] / 2, 0, 0), [q[1]], []),
-            (CXGate(), [q[0], q[1]], [])
-        ]
-        for inst in rule:
-            definition.append(inst)
-        self.definition = definition
-
-    def inverse(self):
-        """Invert this gate."""
-        return CRYGate(-self.params[0])
-
-
-class CryGate(CRYGate, metaclass=CRYMeta):
-    """The deprecated CRYGate class."""
-
-    def __init__(self, theta):
-        import warnings
-        warnings.warn('The class CryGate is deprecated as of 0.12.0, and '
-                      'will be removed no earlier than 3 months after that release date. '
-                      'You should use the class CRYGate instead.',
-                      DeprecationWarning, stacklevel=2)
-        super().__init__(theta)
-
-
-def cry(self, theta, ctl, tgt):
-    """Apply cry from ctl to tgt with angle theta."""
-    return self.append(CRYGate(theta), [ctl, tgt], [])
-
-
-QuantumCircuit.cry = cry
->>>>>>> 6aa4e7b6
+              category=DeprecationWarning, stacklevel=2)