--- conflicted
+++ resolved
@@ -15,87 +15,9 @@
 """
 Controlled-u3 gate.
 """
-<<<<<<< HEAD
 import warnings
 # pylint: disable=unused-import
 from qiskit.extensions.standard.u3 import Cu3Gate, cu3
 
 warnings.warn('This module is deprecated. The Cu3Gate can now be found in u3.py',
-              category=DeprecationWarning, stacklevel=2)
-=======
-from qiskit.circuit import ControlledGate
-from qiskit.circuit import QuantumCircuit
-from qiskit.circuit import QuantumRegister
-from qiskit.extensions.standard.u1 import U1Gate
-from qiskit.extensions.standard.u3 import U3Gate
-from qiskit.extensions.standard.cx import CXGate
-
-
-class CU3Meta(type):
-    """A metaclass to ensure that Cu3Gate and CU3Gate are of the same type.
-
-    Can be removed when Cu3Gate gets removed.
-    """
-    @classmethod
-    def __instancecheck__(mcs, inst):
-        return type(inst) in {CU3Gate, Cu3Gate}  # pylint: disable=unidiomatic-typecheck
-
-
-class CU3Gate(ControlledGate, metaclass=CU3Meta):
-    """The controlled-u3 gate."""
-
-    def __init__(self, theta, phi, lam):
-        """Create new cu3 gate."""
-        super().__init__('cu3', 2, [theta, phi, lam], num_ctrl_qubits=1)
-        self.base_gate = U3Gate
-        self.base_gate_name = 'u3'
-
-    def _define(self):
-        """
-        gate cu3(theta,phi,lambda) c, t
-        { u1((lambda+phi)/2) c;
-          u1((lambda-phi)/2) t;
-          cx c,t;
-          u3(-theta/2,0,-(phi+lambda)/2) t;
-          cx c,t;
-          u3(theta/2,phi,0) t;
-        }
-        """
-        definition = []
-        q = QuantumRegister(2, 'q')
-        rule = [
-            (U1Gate((self.params[2] + self.params[1]) / 2), [q[0]], []),
-            (U1Gate((self.params[2] - self.params[1]) / 2), [q[1]], []),
-            (CXGate(), [q[0], q[1]], []),
-            (U3Gate(-self.params[0] / 2, 0, -(self.params[1] + self.params[2]) / 2), [q[1]], []),
-            (CXGate(), [q[0], q[1]], []),
-            (U3Gate(self.params[0] / 2, self.params[1], 0), [q[1]], [])
-        ]
-        for inst in rule:
-            definition.append(inst)
-        self.definition = definition
-
-    def inverse(self):
-        """Invert this gate."""
-        return CU3Gate(-self.params[0], -self.params[2], -self.params[1])
-
-
-class Cu3Gate(CU3Gate, metaclass=CU3Meta):
-    """The deprecated CU3Gate class."""
-
-    def __init__(self, theta, phi, lam):
-        import warnings
-        warnings.warn('The class Cu3Gate is deprecated as of 0.12.0, and '
-                      'will be removed no earlier than 3 months after that release date. '
-                      'You should use the class CU3Gate instead.',
-                      DeprecationWarning, stacklevel=2)
-        super().__init__(theta, phi, lam)
-
-
-def cu3(self, theta, phi, lam, ctl, tgt):
-    """Apply cu3 from ctl to tgt with angle theta, phi, lam."""
-    return self.append(CU3Gate(theta, phi, lam), [ctl, tgt], [])
-
-
-QuantumCircuit.cu3 = cu3
->>>>>>> 6aa4e7b6
+              category=DeprecationWarning, stacklevel=2)