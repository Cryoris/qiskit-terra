--- conflicted
+++ resolved
@@ -392,12 +392,8 @@
                 return self.coeff * result
 
         if all(isinstance(op, OperatorBase) for op in evals):
-<<<<<<< HEAD
-            return self.__class__(self.coeff * np.array(evals))
-
-=======
             return self.__class__(evals)  # type: ignore
->>>>>>> 4d64125a
+
         elif any(isinstance(op, OperatorBase) for op in evals):
             raise TypeError('Cannot handle mixed scalar and Operator eval results.')
         else:
