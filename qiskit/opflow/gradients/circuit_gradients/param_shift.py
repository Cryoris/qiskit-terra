--- conflicted
+++ resolved
@@ -197,11 +197,8 @@
             if self.analytic:
                 # Unroll the circuit into a gate set for which the gradient may be computed
                 # using pi/2 shifts.
-<<<<<<< HEAD
-                circ = self._transpile_to_supported_operations(circ, self.SUPPORTED_GATES)
-=======
+                # circ = self._transpile_to_supported_operations(circ, self.SUPPORTED_GATES)
                 circ = ParamShift._transpile_to_supported_operations(circ, self.SUPPORTED_GATES)
->>>>>>> 06795bfa
                 operator = ParamShift._replace_operator_circuit(operator, circ)
 
             if param not in circ._parameter_table:
