--- conflicted
+++ resolved
@@ -41,19 +41,12 @@
 logger = logging.getLogger(__name__)
 
 
-<<<<<<< HEAD
-class TranspileStage:
-=======
 class TranspileStage(Enum):
->>>>>>> 718bfc35
     """Transpiler stage."""
 
     PARAMETERIZED = 0  # circuits contain free parameters
     BOUND = 1  # all parameters have been bound
-<<<<<<< HEAD
-=======
     ALL = 2  # run both transpiler passes
->>>>>>> 718bfc35
 
 
 class _MeasFitterType(Enum):
@@ -205,10 +198,6 @@
                         Coupling map (perhaps custom) to target in mapping
             initial_layout (Optional[Union['Layout', Dict, List]]):
                         Initial layout of qubits in mapping
-<<<<<<< HEAD
-            pass_manager (Optional['PassManager', Dict['TranspilerStage', 'PassManager']]):
-                        Pass manager to handle how to compile the circuits
-=======
             pass_manager (Optional['PassManager']): Pass manager to handle how to compile the circuits.
                 To run only this pass manager and not the ``bound_pass_manager``, call the
                 ``transpile`` method with the argument ``state=TranspilerStage.PARAMETERIZED``.
@@ -217,7 +206,6 @@
                 invoked by calling the ``transpile`` method with the argument
                 ``stage=TranspilerStage.BOUND``, or ``TranspilerStage.ALL`` if the first pass
                 manager should also be run.
->>>>>>> 718bfc35
             seed_transpiler: The random seed for circuit mapper
             optimization_level: How much optimization to perform on the circuits.
                 Higher levels generate more optimized circuits, at the expense of longer
@@ -394,25 +382,16 @@
 
         return info
 
-<<<<<<< HEAD
-    def transpile(self, circuits, stage=None):
-=======
     def transpile(self, circuits, stage=TranspileStage.ALL):
->>>>>>> 718bfc35
         """
         A wrapper to transpile circuits to allow algorithm access the transpiled circuits.
         Args:
             circuits (Union['QuantumCircuit', List['QuantumCircuit']]): circuits to transpile
-<<<<<<< HEAD
-            stage (Optional[TranspilerStage]): If the pass manager has been provided as dictionary,
-                set which stage of the pass to run.
-=======
             stage (int): If pass managers have been provided, select which of them to run:
                 * ``TranspilerStage.PARAMETERIZED``: run only ``pass_manager``
                 * ``TranspilerStage.BOUND``: run only ``bound_pass_manager``
                 * ``TranspilerStage.ALL``: run first ``pass_manager``, then ``bound_pass_manager``
 
->>>>>>> 718bfc35
         Returns:
             List['QuantumCircuit']: The transpiled circuits, it is always a list even though
                                     the length is one.
@@ -421,26 +400,8 @@
         from qiskit import compiler
         from qiskit.transpiler import PassManager
 
-<<<<<<< HEAD
-        if self._pass_manager is not None:
-            if stage is None:
-                # run only parameterized stage per default
-                stage = TranspileStage().PARAMETERIZED
-
-            if isinstance(self._pass_manager, dict):
-                pass_manager = self._pass_manager[stage]
-            else:  # only run if the parameterized stage is set, not the bound stage
-                if stage == TranspileStage().PARAMETERIZED:
-                    pass_manager = self._pass_manager
-                else:
-                    pass_manager = PassManager()
-
-            transpiled_circuits = pass_manager.run(circuits)
-        else:
-=======
         # if no passes are set call the default transpiler
         if self._pass_manager is None and self._bound_pass_manager is None:
->>>>>>> 718bfc35
             transpiled_circuits = compiler.transpile(
                 circuits, self._backend, **self._backend_config, **self._compile_config
             )
