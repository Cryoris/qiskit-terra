# This code is part of Qiskit.
#
# (C) Copyright IBM 2017, 2020.
#
# This code is licensed under the Apache License, Version 2.0. You may
# obtain a copy of this license in the LICENSE.txt file in the root directory
# of this source tree or at http://www.apache.org/licenses/LICENSE-2.0.
#
# Any modifications or derivative works of this code must retain this
# copyright notice, and modified files need to carry a notice indicating
# that they have been altered from the originals.

"""The n-local circuit class."""

from __future__ import annotations

import collections
import itertools
import typing
from collections.abc import Callable, Mapping, Sequence

import numpy
from qiskit.circuit.quantumcircuit import QuantumCircuit
from qiskit.circuit.quantumregister import QuantumRegister
from qiskit.circuit import (
    Instruction,
    Parameter,
    ParameterVector,
    ParameterExpression,
    CircuitInstruction,
)
from qiskit.exceptions import QiskitError
from qiskit.circuit.library.standard_gates import get_standard_gate_name_mapping
from qiskit._accelerate.circuit_library import get_entangler_map as fast_entangler_map

from ..blueprintcircuit import BlueprintCircuit


if typing.TYPE_CHECKING:
    import qiskit  # pylint: disable=cyclic-import


class NLocal(BlueprintCircuit):
    """The n-local circuit class.

    The structure of the n-local circuit are alternating rotation and entanglement layers.
    In both layers, parameterized circuit-blocks act on the circuit in a defined way.
    In the rotation layer, the blocks are applied stacked on top of each other, while in the
    entanglement layer according to the ``entanglement`` strategy.
    The circuit blocks can have arbitrary sizes (smaller equal to the number of qubits in the
    circuit). Each layer is repeated ``reps`` times, and by default a final rotation layer is
    appended.

    For instance, a rotation block on 2 qubits and an entanglement block on 4 qubits using
    ``'linear'`` entanglement yields the following circuit.

    .. parsed-literal::

        ┌──────┐ ░ ┌──────┐                      ░ ┌──────┐
        ┤0     ├─░─┤0     ├──────────────── ... ─░─┤0     ├
        │  Rot │ ░ │      │┌──────┐              ░ │  Rot │
        ┤1     ├─░─┤1     ├┤0     ├──────── ... ─░─┤1     ├
        ├──────┤ ░ │  Ent ││      │┌──────┐      ░ ├──────┤
        ┤0     ├─░─┤2     ├┤1     ├┤0     ├ ... ─░─┤0     ├
        │  Rot │ ░ │      ││  Ent ││      │      ░ │  Rot │
        ┤1     ├─░─┤3     ├┤2     ├┤1     ├ ... ─░─┤1     ├
        ├──────┤ ░ └──────┘│      ││  Ent │      ░ ├──────┤
        ┤0     ├─░─────────┤3     ├┤2     ├ ... ─░─┤0     ├
        │  Rot │ ░         └──────┘│      │      ░ │  Rot │
        ┤1     ├─░─────────────────┤3     ├ ... ─░─┤1     ├
        └──────┘ ░                 └──────┘      ░ └──────┘

        |                                 |
        +---------------------------------+
               repeated reps times

    If specified, barriers can be inserted in between every block.
    If an initial state object is provided, it is added in front of the NLocal.
    """

    def __init__(
        self,
        num_qubits: int | None = None,
        rotation_blocks: (
            QuantumCircuit
            | list[QuantumCircuit]
            | qiskit.circuit.Instruction
            | list[qiskit.circuit.Instruction]
            | None
        ) = None,
        entanglement_blocks: (
            QuantumCircuit
            | list[QuantumCircuit]
            | qiskit.circuit.Instruction
            | list[qiskit.circuit.Instruction]
            | None
        ) = None,
        entanglement: list[int] | list[list[int]] | None = None,
        reps: int = 1,
        insert_barriers: bool = False,
        parameter_prefix: str = "θ",
        overwrite_block_parameters: bool | list[list[Parameter]] = True,
        skip_final_rotation_layer: bool = False,
        skip_unentangled_qubits: bool = False,
        initial_state: QuantumCircuit | None = None,
        name: str | None = "nlocal",
        flatten: bool | None = None,
    ) -> None:
        """
        Args:
            num_qubits: The number of qubits of the circuit.
            rotation_blocks: The blocks used in the rotation layers. If multiple are passed,
                these will be applied one after another (like new sub-layers).
            entanglement_blocks: The blocks used in the entanglement layers. If multiple are passed,
                these will be applied one after another. To use different entanglements for
                the sub-layers, see :meth:`get_entangler_map`.
            entanglement: The indices specifying on which qubits the input blocks act. If ``None``, the
                entanglement blocks are applied at the top of the circuit.
            reps: Specifies how often the rotation blocks and entanglement blocks are repeated.
            insert_barriers: If ``True``, barriers are inserted in between each layer. If ``False``,
                no barriers are inserted.
            parameter_prefix: The prefix used if default parameters are generated.
            overwrite_block_parameters: If the parameters in the added blocks should be overwritten.
                If ``False``, the parameters in the blocks are not changed.
            skip_final_rotation_layer: Whether a final rotation layer is added to the circuit.
            skip_unentangled_qubits: If ``True``, the rotation gates act only on qubits that
                are entangled. If ``False``, the rotation gates act on all qubits.
            initial_state: A :class:`.QuantumCircuit` object which can be used to describe an initial
                state prepended to the NLocal circuit.
            name: The name of the circuit.
            flatten: Set this to ``True`` to output a flat circuit instead of nesting it inside multiple
                layers of gate objects. By default currently the contents of
                the output circuit will be wrapped in nested objects for
                cleaner visualization. However, if you're using this circuit
                for anything besides visualization its **strongly** recommended
                to set this flag to ``True`` to avoid a large performance
                overhead for parameter binding.

        Raises:
            ValueError: If ``reps`` parameter is less than or equal to 0.
            TypeError: If ``reps`` parameter is not an int value.
        """
        super().__init__(name=name)

        self._num_qubits: int | None = None
        self._insert_barriers = insert_barriers
        self._reps = reps
        self._entanglement_blocks: list[QuantumCircuit] = []
        self._rotation_blocks: list[QuantumCircuit] = []
        self._prepended_blocks: list[QuantumCircuit] = []
        self._prepended_entanglement: list[list[list[int]] | str] = []
        self._appended_blocks: list[QuantumCircuit] = []
        self._appended_entanglement: list[list[list[int]] | str] = []
        self._entanglement = None
        self._entangler_maps = None
        self._ordered_parameters: ParameterVector | list[Parameter] = ParameterVector(
            name=parameter_prefix
        )
        self._overwrite_block_parameters = overwrite_block_parameters
        self._skip_final_rotation_layer = skip_final_rotation_layer
        self._skip_unentangled_qubits = skip_unentangled_qubits
        self._initial_state: QuantumCircuit | None = None
        self._initial_state_circuit: QuantumCircuit | None = None
        self._bounds: list[tuple[float | None, float | None]] | None = None
        self._flatten = flatten

        # During the build, if a subclass hasn't overridden our parametrization methods, we can use
        # a newer fast-path method to parametrise the rotation and entanglement blocks if internally
        # those are just simple stdlib gates that have been promoted to circuits.  We don't
        # precalculate the fast-path layers themselves because there's far too much that can be
        # overridden between object construction and build, and far too many subclasses of `NLocal`
        # that override bits and bobs of the internal private methods, so it'd be too hard to keep
        # everything in sync.
        self._allow_fast_path_parametrization = (
            getattr(self._parameter_generator, "__func__", None) is NLocal._parameter_generator
        )

        if int(reps) != reps:
            raise TypeError("The value of reps should be int")

        if reps < 0:
            raise ValueError("The value of reps should be larger than or equal to 0")

        if num_qubits is not None:
            self.num_qubits = num_qubits

        if entanglement_blocks is not None:
            self.entanglement_blocks = entanglement_blocks

        if rotation_blocks is not None:
            self.rotation_blocks = rotation_blocks

        if entanglement is not None:
            self.entanglement = entanglement

        if initial_state is not None:
            self.initial_state = initial_state

    @property
    def num_qubits(self) -> int:
        """Returns the number of qubits in this circuit.

        Returns:
            The number of qubits.
        """
        return self._num_qubits if self._num_qubits is not None else 0

    @num_qubits.setter
    def num_qubits(self, num_qubits: int) -> None:
        """Set the number of qubits for the n-local circuit.

        Args:
            The new number of qubits.
        """
        if self._num_qubits != num_qubits:
            # invalidate the circuit
            self._invalidate()
            self._num_qubits = num_qubits
            self.qregs = [QuantumRegister(num_qubits, name="q")]

    @property
    def flatten(self) -> bool:
        """Returns whether the circuit is wrapped in nested gates/instructions or flattened."""
        return bool(self._flatten)

    @flatten.setter
    def flatten(self, flatten: bool) -> None:
        self._invalidate()
        self._flatten = flatten

    def _convert_to_block(self, layer: typing.Any) -> QuantumCircuit:
        """Try to convert ``layer`` to a QuantumCircuit.

        Args:
            layer: The object to be converted to an NLocal block / Instruction.

        Returns:
            The layer converted to a circuit.

        Raises:
            TypeError: If the input cannot be converted to a circuit.
        """
        if isinstance(layer, QuantumCircuit):
            return layer

        if isinstance(layer, Instruction):
            circuit = QuantumCircuit(layer.num_qubits)
            circuit.append(layer, list(range(layer.num_qubits)))
            return circuit

        try:
            circuit = QuantumCircuit(layer.num_qubits)
            circuit.append(layer.to_instruction(), list(range(layer.num_qubits)))
            return circuit
        except AttributeError:
            pass

        raise TypeError(f"Adding a {type(layer)} to an NLocal is not supported.")

    @property
    def rotation_blocks(self) -> list[QuantumCircuit]:
        """The blocks in the rotation layers.

        Returns:
            The blocks in the rotation layers.
        """
        return self._rotation_blocks

    @rotation_blocks.setter
    def rotation_blocks(
        self, blocks: QuantumCircuit | list[QuantumCircuit] | Instruction | list[Instruction]
    ) -> None:
        """Set the blocks in the rotation layers.

        Args:
            blocks: The new blocks for the rotation layers.
        """
        # cannot check for the attribute ``'__len__'`` because a circuit also has this attribute
        if not isinstance(blocks, (list, numpy.ndarray)):
            blocks = [blocks]

        self._invalidate()
        self._rotation_blocks = [self._convert_to_block(block) for block in blocks]

    @property
    def entanglement_blocks(self) -> list[QuantumCircuit]:
        """The blocks in the entanglement layers.

        Returns:
            The blocks in the entanglement layers.
        """
        return self._entanglement_blocks

    @entanglement_blocks.setter
    def entanglement_blocks(
        self, blocks: QuantumCircuit | list[QuantumCircuit] | Instruction | list[Instruction]
    ) -> None:
        """Set the blocks in the entanglement layers.

        Args:
            blocks: The new blocks for the entanglement layers.
        """
        # cannot check for the attribute ``'__len__'`` because a circuit also has this attribute
        if not isinstance(blocks, (list, numpy.ndarray)):
            blocks = [blocks]

        self._invalidate()
        self._entanglement_blocks = [self._convert_to_block(block) for block in blocks]

    @property
    def entanglement(
        self,
    ) -> (
        str
        | list[str]
        | list[list[str]]
        | list[int]
        | list[list[int]]
        | list[list[list[int]]]
        | list[list[list[list[int]]]]
        | Callable[[int], str]
        | Callable[[int], list[list[int]]]
    ):
        """Get the entanglement strategy.

        Returns:
            The entanglement strategy, see :meth:`get_entangler_map` for more detail on how the
            format is interpreted.
        """
        return self._entanglement

    @entanglement.setter
    def entanglement(
        self,
        entanglement: (
            str
            | list[str]
            | list[list[str]]
            | list[int]
            | list[list[int]]
            | list[list[list[int]]]
            | list[list[list[list[int]]]]
            | Callable[[int], str]
            | Callable[[int], list[list[int]]]
            | None
        ),
    ) -> None:
        """Set the entanglement strategy.

        Args:
            entanglement: The entanglement strategy. See :meth:`get_entangler_map` for more detail
                on the supported formats.
        """
        self._invalidate()
        self._entanglement = entanglement

    @property
    def num_layers(self) -> int:
        """Return the number of layers in the n-local circuit.

        Returns:
            The number of layers in the circuit.
        """
        return 2 * self._reps + int(not self._skip_final_rotation_layer)

    def _check_configuration(self, raise_on_failure: bool = True) -> bool:
        """Check if the configuration of the NLocal class is valid.

        Args:
            raise_on_failure: Whether to raise on failure.

        Returns:
            True, if the configuration is valid and the circuit can be constructed. Otherwise
            an ValueError is raised.

        Raises:
            ValueError: If the blocks are not set.
            ValueError: If the number of repetitions is not set.
            ValueError: If the qubit indices are not set.
            ValueError: If the number of qubit indices does not match the number of blocks.
            ValueError: If an index in the repetitions list exceeds the number of blocks.
            ValueError: If the number of repetitions does not match the number of block-wise
                parameters.
            ValueError: If a specified qubit index is larger than the (manually set) number of
                qubits.
        """
        valid = True
        if self.num_qubits is None:
            valid = False
            if raise_on_failure:
                raise ValueError("No number of qubits specified.")

        # check no needed parameters are None
        if self.entanglement_blocks is None and self.rotation_blocks is None:
            valid = False
            if raise_on_failure:
                raise ValueError("The blocks are not set.")

        return valid

    @property
    def ordered_parameters(self) -> list[Parameter]:
        """The parameters used in the underlying circuit.

        This includes float values and duplicates.

        Examples:

            >>> # prepare circuit ...
            >>> print(nlocal)
                 ┌───────┐┌──────────┐┌──────────┐┌──────────┐
            q_0: ┤ Ry(1) ├┤ Ry(θ[1]) ├┤ Ry(θ[1]) ├┤ Ry(θ[3]) ├
                 └───────┘└──────────┘└──────────┘└──────────┘
            >>> nlocal.parameters
            {Parameter(θ[1]), Parameter(θ[3])}
            >>> nlocal.ordered_parameters
            [1, Parameter(θ[1]), Parameter(θ[1]), Parameter(θ[3])]

        Returns:
            The parameters objects used in the circuit.
        """
        if isinstance(self._ordered_parameters, ParameterVector):
            self._ordered_parameters.resize(self.num_parameters_settable)
            return list(self._ordered_parameters)

        return self._ordered_parameters

    @ordered_parameters.setter
    def ordered_parameters(self, parameters: ParameterVector | list[Parameter]) -> None:
        """Set the parameters used in the underlying circuit.

        Args:
            The parameters to be used in the underlying circuit.

        Raises:
            ValueError: If the length of ordered parameters does not match the number of
                parameters in the circuit and they are not a ``ParameterVector`` (which could
                be resized to fit the number of parameters).
        """
        if (
            not isinstance(parameters, ParameterVector)
            and len(parameters) != self.num_parameters_settable
        ):
            raise ValueError(
                "The length of ordered parameters must be equal to the number of "
                f"settable parameters in the circuit ({self.num_parameters_settable}),"
                f" but is {len(parameters)}"
            )
        self._ordered_parameters = parameters
        self._invalidate()

    @property
    def insert_barriers(self) -> bool:
        """If barriers are inserted in between the layers or not.

        Returns:
            ``True``, if barriers are inserted in between the layers, ``False`` if not.
        """
        return self._insert_barriers

    @insert_barriers.setter
    def insert_barriers(self, insert_barriers: bool) -> None:
        """Specify whether barriers should be inserted in between the layers or not.

        Args:
            insert_barriers: If True, barriers are inserted, if False not.
        """
        # if insert_barriers changes, we have to invalidate the circuit definition,
        # if it is the same as before we can leave the NLocal instance as it is
        if insert_barriers is not self._insert_barriers:
            self._invalidate()
            self._insert_barriers = insert_barriers

    def get_unentangled_qubits(self) -> set[int]:
        """Get the indices of unentangled qubits in a set.

        Returns:
            The unentangled qubits.
        """
        entangled_qubits = set()
        for i in range(self._reps):
            for j, block in enumerate(self.entanglement_blocks):
                entangler_map = self.get_entangler_map(i, j, block.num_qubits)
                entangled_qubits.update([idx for indices in entangler_map for idx in indices])
        unentangled_qubits = set(range(self.num_qubits)) - entangled_qubits

        return unentangled_qubits

    @property
    def num_parameters_settable(self) -> int:
        """The number of total parameters that can be set to distinct values.

        This does not change when the parameters are bound or exchanged for same parameters,
        and therefore is different from ``num_parameters`` which counts the number of unique
        :class:`~qiskit.circuit.Parameter` objects currently in the circuit.

        Returns:
            The number of parameters originally available in the circuit.

        Note:
            This quantity does not require the circuit to be built yet.
        """
        num = 0

        for i in range(self._reps):
            for j, block in enumerate(self.entanglement_blocks):
                entangler_map = self.get_entangler_map(i, j, block.num_qubits)
                num += len(entangler_map) * len(get_parameters(block))

        if self._skip_unentangled_qubits:
            unentangled_qubits = self.get_unentangled_qubits()

        num_rot = 0
        for block in self.rotation_blocks:
            block_indices = [
                list(range(j * block.num_qubits, (j + 1) * block.num_qubits))
                for j in range(self.num_qubits // block.num_qubits)
            ]
            if self._skip_unentangled_qubits:
                block_indices = [
                    indices
                    for indices in block_indices
                    if set(indices).isdisjoint(unentangled_qubits)
                ]
            num_rot += len(block_indices) * len(get_parameters(block))

        num += num_rot * (self._reps + int(not self._skip_final_rotation_layer))

        return num

    @property
    def reps(self) -> int:
        """The number of times rotation and entanglement block are repeated.

        Returns:
            The number of repetitions.
        """
        return self._reps

    @reps.setter
    def reps(self, repetitions: int) -> None:
        """Set the repetitions.

        If the repetitions are `0`, only one rotation layer with no entanglement
        layers is applied (unless ``self.skip_final_rotation_layer`` is set to ``True``).

        Args:
            repetitions: The new repetitions.

        Raises:
            ValueError: If reps setter has parameter repetitions < 0.
        """
        if repetitions < 0:
            raise ValueError("The repetitions should be larger than or equal to 0")
        if repetitions != self._reps:
            self._invalidate()
            self._reps = repetitions

    def print_settings(self) -> str:
        """Returns information about the setting.

        Returns:
            The class name and the attributes/parameters of the instance as ``str``.
        """
        ret = f"NLocal: {self.__class__.__name__}\n"
        params = ""
        for key, value in self.__dict__.items():
            if key[0] == "_":
                params += f"-- {key[1:]}: {value}\n"
        ret += f"{params}"
        return ret

    @property
    def preferred_init_points(self) -> list[float] | None:
        """The initial points for the parameters. Can be stored as initial guess in optimization.

        Returns:
            The initial values for the parameters, or None, if none have been set.
        """
        return None

    # pylint: disable=too-many-return-statements
    def get_entangler_map(
        self, rep_num: int, block_num: int, num_block_qubits: int
    ) -> Sequence[Sequence[int]]:
        """Get the entangler map for in the repetition ``rep_num`` and the block ``block_num``.

        The entangler map for the current block is derived from the value of ``self.entanglement``.
        Below the different cases are listed, where ``i`` and ``j`` denote the repetition number
        and the block number, respectively, and ``n`` the number of qubits in the block.

        =================================== ========================================================
        entanglement type                   entangler map
        =================================== ========================================================
        ``None``                            ``[[0, ..., n - 1]]``
        ``str`` (e.g ``'full'``)            the specified connectivity on ``n`` qubits
        ``List[int]``                       [``entanglement``]
        ``List[List[int]]``                 ``entanglement``
        ``List[List[List[int]]]``           ``entanglement[i]``
        ``List[List[List[List[int]]]]``     ``entanglement[i][j]``
        ``List[str]``                       the connectivity specified in ``entanglement[i]``
        ``List[List[str]]``                 the connectivity specified in ``entanglement[i][j]``
        ``Callable[int, str]``              same as ``List[str]``
        ``Callable[int, List[List[int]]]``  same as ``List[List[List[int]]]``
        =================================== ========================================================


        Note that all indices are to be taken modulo the length of the array they act on, i.e.
        no out-of-bounds index error will be raised but we re-iterate from the beginning of the
        list.

        Args:
            rep_num: The current repetition we are in.
            block_num: The block number within the entanglement layers.
            num_block_qubits: The number of qubits in the block.

        Returns:
            The entangler map for the current block in the current repetition.

        Raises:
            ValueError: If the value of ``entanglement`` could not be cast to a corresponding
                entangler map.
        """
        i, j, n = rep_num, block_num, num_block_qubits
        entanglement = self._entanglement

        # entanglement is None
        if entanglement is None:
            return [list(range(n))]

        # entanglement is callable
        if callable(entanglement):
            entanglement = entanglement(i)

        # entanglement is str
        if isinstance(entanglement, str):
            return get_entangler_map(n, self.num_qubits, entanglement, offset=i)

        # check if entanglement is list of something
        if not isinstance(entanglement, (tuple, list)):
            raise ValueError(f"Invalid value of entanglement: {entanglement}")
        num_i = len(entanglement)

        # entanglement is List[str]
        if all(isinstance(en, str) for en in entanglement):
            return get_entangler_map(n, self.num_qubits, entanglement[i % num_i], offset=i)

        # entanglement is List[int]
        if all(isinstance(en, (int, numpy.integer)) for en in entanglement):
            return [[int(en) for en in entanglement]]

        # check if entanglement is List[List]
        if not all(isinstance(en, (tuple, list)) for en in entanglement):
            raise ValueError(f"Invalid value of entanglement: {entanglement}")
        num_j = len(entanglement[i % num_i])

        # entanglement is List[List[str]]
        if all(isinstance(e2, str) for en in entanglement for e2 in en):
            return get_entangler_map(
                n, self.num_qubits, entanglement[i % num_i][j % num_j], offset=i
            )

        # entanglement is List[List[int]]
        if all(isinstance(e2, (int, numpy.int32, numpy.int64)) for en in entanglement for e2 in en):
            for ind, en in enumerate(entanglement):
                entanglement[ind] = tuple(map(int, en))
            return entanglement

        # check if entanglement is List[List[List]]
        if not all(isinstance(e2, (tuple, list)) for en in entanglement for e2 in en):
            raise ValueError(f"Invalid value of entanglement: {entanglement}")

        # entanglement is List[List[List[int]]]
        if all(
            isinstance(e3, (int, numpy.int32, numpy.int64))
            for en in entanglement
            for e2 in en
            for e3 in e2
        ):
            for en in entanglement:
                for ind, e2 in enumerate(en):
                    en[ind] = tuple(map(int, e2))
            return entanglement[i % num_i]

        # check if entanglement is List[List[List[List]]]
        if not all(isinstance(e3, (tuple, list)) for en in entanglement for e2 in en for e3 in e2):
            raise ValueError(f"Invalid value of entanglement: {entanglement}")

        # entanglement is List[List[List[List[int]]]]
        if all(
            isinstance(e4, (int, numpy.int32, numpy.int64))
            for en in entanglement
            for e2 in en
            for e3 in e2
            for e4 in e3
        ):
            for en in entanglement:
                for e2 in en:
                    for ind, e3 in enumerate(e2):
                        e2[ind] = tuple(map(int, e3))
            return entanglement[i % num_i][j % num_j]

        raise ValueError(f"Invalid value of entanglement: {entanglement}")

    @property
    def initial_state(self) -> QuantumCircuit:
        """Return the initial state that is added in front of the n-local circuit.

        Returns:
            The initial state.
        """
        return self._initial_state

    @initial_state.setter
    def initial_state(self, initial_state: QuantumCircuit) -> None:
        """Set the initial state.

        Args:
            initial_state: The new initial state.

        Raises:
            ValueError: If the number of qubits has been set before and the initial state
                does not match the number of qubits.
        """
        self._initial_state = initial_state
        self._invalidate()

    @property
    def parameter_bounds(self) -> list[tuple[float, float]] | None:
        """The parameter bounds for the unbound parameters in the circuit.

        Returns:
            A list of pairs indicating the bounds, as (lower, upper). None indicates an unbounded
            parameter in the corresponding direction. If ``None`` is returned, problem is fully
            unbounded.
        """
        if not self._is_built:
            self._build()
        return self._bounds

    @parameter_bounds.setter
    def parameter_bounds(self, bounds: list[tuple[float, float]]) -> None:
        """Set the parameter bounds.

        Args:
            bounds: The new parameter bounds.
        """
        self._bounds = bounds

    def add_layer(
        self,
        other: QuantumCircuit | qiskit.circuit.Instruction,
        entanglement: list[int] | str | list[list[int]] | None = None,
        front: bool = False,
    ) -> "NLocal":
        """Append another layer to the NLocal.

        Args:
            other: The layer to compose, can be another NLocal, an Instruction or Gate,
                or a QuantumCircuit.
            entanglement: The entanglement or qubit indices.
            front: If True, ``other`` is appended to the front, else to the back.

        Returns:
            self, such that chained composes are possible.

        Raises:
            TypeError: If `other` is not compatible, i.e. is no Instruction and does not have a
                `to_instruction` method.
        """
        block = self._convert_to_block(other)

        if entanglement is None:
            entanglement = [list(range(block.num_qubits))]
        elif isinstance(entanglement, list) and not isinstance(entanglement[0], list):
            entanglement = [entanglement]
        if front:
            self._prepended_blocks += [block]
            self._prepended_entanglement += [entanglement]
        else:
            self._appended_blocks += [block]
            self._appended_entanglement += [entanglement]

        if isinstance(entanglement, list):
            num_qubits = 1 + max(max(indices) for indices in entanglement)
            if num_qubits > self.num_qubits:
                self._invalidate()  # rebuild circuit
                self.num_qubits = num_qubits

        # modify the circuit accordingly
        if front is False and self._is_built:
            if self._insert_barriers and len(self.data) > 0:
                self.barrier()

            if isinstance(entanglement, str):
                entangler_map: Sequence[Sequence[int]] = get_entangler_map(
                    block.num_qubits, self.num_qubits, entanglement
                )
            else:
                entangler_map = entanglement

            for i in entangler_map:
                params = self.ordered_parameters[-len(get_parameters(block)) :]
                parameterized_block = self._parameterize_block(block, params=params)
                self.compose(parameterized_block, i, inplace=True, copy=False)
        else:
            # cannot prepend a block currently, just rebuild
            self._invalidate()

        return self

    def assign_parameters(
        self,
        parameters: (
            Mapping[Parameter, ParameterExpression | float] | Sequence[ParameterExpression | float]
        ),
        inplace: bool = False,
        **kwargs,
    ) -> QuantumCircuit | None:
        """Assign parameters to the n-local circuit.

        This method also supports passing a list instead of a dictionary. If a list
        is passed, the list must have the same length as the number of unbound parameters in
        the circuit. The parameters are assigned in the order of the parameters in
        :meth:`ordered_parameters`.

        Returns:
            A copy of the NLocal circuit with the specified parameters.

        Raises:
            AttributeError: If the parameters are given as list and do not match the number
                of parameters.
        """
        if parameters is None or len(parameters) == 0:
            return self

        if not self._is_built:
            self._build()

        return super().assign_parameters(parameters, inplace=inplace, **kwargs)

    def _parameterize_block(
        self, block, param_iter=None, rep_num=None, block_num=None, indices=None, params=None
    ):
        """Convert ``block`` to a circuit of correct width and parameterized using the iterator."""
        if self._overwrite_block_parameters:
            # check if special parameters should be used
            # pylint: disable=assignment-from-none
            if params is None:
                params = self._parameter_generator(rep_num, block_num, indices)
            if params is None:
                params = [next(param_iter) for _ in range(len(get_parameters(block)))]

            update = dict(zip(block.parameters, params))
            return block.assign_parameters(update)

        return block.copy()

    def _build_rotation_layer(self, circuit, param_iter, i):
        """Build a rotation layer."""
        # if the unentangled qubits are skipped, compute the set of qubits that are not entangled
        if self._skip_unentangled_qubits:
            skipped_qubits = self.get_unentangled_qubits()
        else:
            skipped_qubits = set()

        target_qubits = circuit.qubits

        # iterate over all rotation blocks
        for j, block in enumerate(self.rotation_blocks):
            skipped_blocks = {qubit // block.num_qubits for qubit in skipped_qubits}
            if (
                self._allow_fast_path_parametrization
                and (simple_block := _stdlib_gate_from_simple_block(block)) is not None
            ):
                all_qubits = (
                    tuple(target_qubits[k * block.num_qubits : (k + 1) * block.num_qubits])
                    for k in range(self.num_qubits // block.num_qubits)
                    if k not in skipped_blocks
                )
                for qubits in all_qubits:
                    instr = CircuitInstruction(
                        simple_block.gate(*itertools.islice(param_iter, simple_block.num_params)),
                        qubits,
                    )
                    circuit._append(instr)
            else:
                block_indices = [
                    list(range(k * block.num_qubits, (k + 1) * block.num_qubits))
                    for k in range(self.num_qubits // block.num_qubits)
                    if k not in skipped_blocks
                ]
                # apply the operations in the layer
                for indices in block_indices:
                    parameterized_block = self._parameterize_block(block, param_iter, i, j, indices)
                    circuit.compose(parameterized_block, indices, inplace=True, copy=False)

    def _build_entanglement_layer(self, circuit, param_iter, i):
        """Build an entanglement layer."""
        # iterate over all entanglement blocks
        target_qubits = circuit.qubits
        for j, block in enumerate(self.entanglement_blocks):
            entangler_map = self.get_entangler_map(i, j, block.num_qubits)
            if (
                self._allow_fast_path_parametrization
                and (simple_block := _stdlib_gate_from_simple_block(block)) is not None
            ):
                for indices in entangler_map:
                    # It's actually nontrivially faster to use a listcomp and pass that to `tuple`
                    # than to pass a generator expression directly.
                    # pylint: disable=consider-using-generator
                    instr = CircuitInstruction(
                        simple_block.gate(*itertools.islice(param_iter, simple_block.num_params)),
                        tuple([target_qubits[i] for i in indices]),
                    )
                    circuit._append(instr)
            else:
                # apply the operations in the layer
                for indices in entangler_map:
                    parameterized_block = self._parameterize_block(block, param_iter, i, j, indices)
                    circuit.compose(parameterized_block, indices, inplace=True, copy=False)

    def _build_additional_layers(self, circuit, which):
        if which == "appended":
            blocks = self._appended_blocks
            entanglements = self._appended_entanglement
        elif which == "prepended":
            blocks = reversed(self._prepended_blocks)
            entanglements = reversed(self._prepended_entanglement)
        else:
            raise ValueError("`which` must be either `appended` or `prepended`.")

        for block, ent in zip(blocks, entanglements):
            if isinstance(ent, str):
                ent = get_entangler_map(block.num_qubits, self.num_qubits, ent)
            for indices in ent:
                circuit.compose(block, indices, inplace=True, copy=False)

    def _build(self) -> None:
        """If not already built, build the circuit."""
        if self._is_built:
            return

        super()._build()

        if self.num_qubits == 0:
            return

        if not self._flatten:
            circuit = QuantumCircuit(*self.qregs, name=self.name)
        else:
            circuit = self

        # use the initial state as starting circuit, if it is set
        if self.initial_state:
            circuit.compose(self.initial_state.copy(), inplace=True, copy=False)

        param_iter = iter(self.ordered_parameters)

        # build the prepended layers
        self._build_additional_layers(circuit, "prepended")

        # main loop to build the entanglement and rotation layers
        for i in range(self.reps):
            # insert barrier if specified and there is a preceding layer
            if self._insert_barriers and (i > 0 or len(self._prepended_blocks) > 0):
                circuit.barrier()

            # build the rotation layer
            self._build_rotation_layer(circuit, param_iter, i)

            # barrier in between rotation and entanglement layer
            if self._insert_barriers and len(self._rotation_blocks) > 0:
                circuit.barrier()

            # build the entanglement layer
            self._build_entanglement_layer(circuit, param_iter, i)

        # add the final rotation layer
        if not self._skip_final_rotation_layer:
            if self.insert_barriers and self.reps > 0:
                circuit.barrier()
            self._build_rotation_layer(circuit, param_iter, self.reps)

        # add the appended layers
        self._build_additional_layers(circuit, "appended")

        # cast global phase to float if it has no free parameters
        if isinstance(circuit.global_phase, ParameterExpression):
            try:
                circuit.global_phase = float(circuit.global_phase)
            except TypeError:
                # expression contains free parameters
                pass

        if not self._flatten:
            try:
                block = circuit.to_gate()
            except QiskitError:
                block = circuit.to_instruction()

            self.append(block, self.qubits, copy=False)

    # pylint: disable=unused-argument
    def _parameter_generator(self, rep: int, block: int, indices: list[int]) -> Parameter | None:
        """If certain blocks should use certain parameters this method can be overridden."""
        return None


def get_parameters(block: QuantumCircuit | Instruction) -> list[Parameter]:
    """Return the list of Parameters objects inside a circuit or instruction.

    This is required since, in a standard gate the parameters are not necessarily Parameter
    objects (e.g. U3Gate(0.1, 0.2, 0.3).params == [0.1, 0.2, 0.3]) and instructions and
    circuits do not have the same interface for parameters.
    """
    if isinstance(block, QuantumCircuit):
        return list(block.parameters)
    else:
        return [p for p in block.params if isinstance(p, ParameterExpression)]


def get_entangler_map(
    num_block_qubits: int, num_circuit_qubits: int, entanglement: str, offset: int = 0
) -> Sequence[tuple[int, ...]]:
    """Get an entangler map for an arbitrary number of qubits.

    Args:
        num_block_qubits: The number of qubits of the entangling block.
        num_circuit_qubits: The number of qubits of the circuit.
        entanglement: The entanglement strategy.
        offset: The block offset, can be used if the entanglements differ per block.
            See mode ``sca`` for instance.

    Returns:
        The entangler map using mode ``entanglement`` to scatter a block of ``num_block_qubits``
        qubits on ``num_circuit_qubits`` qubits.

    Raises:
        ValueError: If the entanglement mode ist not supported.
    """
    try:
<<<<<<< HEAD
        return fast_entangler_map(num_block_qubits, num_circuit_qubits, entanglement, offset)
=======
        return fast_entangler_map(num_circuit_qubits, num_block_qubits, entanglement, offset)
>>>>>>> 8216baa1
    except Exception as exc:
        # need this as Rust is now raising a QiskitError, where this function was raising ValueError
        raise ValueError("Something went wrong in Rust space, here's the error:") from exc


_StdlibGateResult = collections.namedtuple("_StdlibGateResult", ("gate", "num_params"))
_STANDARD_GATE_MAPPING = get_standard_gate_name_mapping()


def _stdlib_gate_from_simple_block(block: QuantumCircuit) -> _StdlibGateResult | None:
    if block.global_phase != 0.0 or len(block) != 1:
        return None
    instruction = block.data[0]
    # If the single instruction isn't a standard-library gate that spans the full width of the block
    # in the correct order, we're not simple.  If the gate isn't fully parametrized with pure,
    # unique `Parameter` instances (expressions are too complex) that are in order, we're not
    # simple.
    if (
        instruction.clbits
        or tuple(instruction.qubits) != tuple(block.qubits)
        or (
            getattr(_STANDARD_GATE_MAPPING.get(instruction.operation.name), "base_class", None)
            is not instruction.operation.base_class
        )
        or tuple(instruction.operation.params) != tuple(block.parameters)
    ):
        return None
    return _StdlibGateResult(instruction.operation.base_class, len(instruction.operation.params))


# def n_local(num_qubits, entanglement):
#     return QuantumCircuit._from_circuit_data(fast_local(num_qubits, entanglement))<|MERGE_RESOLUTION|>--- conflicted
+++ resolved
@@ -1040,11 +1040,7 @@
         ValueError: If the entanglement mode ist not supported.
     """
     try:
-<<<<<<< HEAD
-        return fast_entangler_map(num_block_qubits, num_circuit_qubits, entanglement, offset)
-=======
         return fast_entangler_map(num_circuit_qubits, num_block_qubits, entanglement, offset)
->>>>>>> 8216baa1
     except Exception as exc:
         # need this as Rust is now raising a QiskitError, where this function was raising ValueError
         raise ValueError("Something went wrong in Rust space, here's the error:") from exc
