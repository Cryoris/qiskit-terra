--- conflicted
+++ resolved
@@ -84,11 +84,7 @@
             raise CircuitError("The adjacency matrix must be symmetric.")
 
         num_qubits = len(adjacency_matrix)
-<<<<<<< HEAD
         inner = QuantumCircuit(num_qubits, name="hlf: %s" % adjacency_matrix)
-=======
-        super().__init__(num_qubits, name="hlf: %s" % adjacency_matrix)
->>>>>>> 77da2b56
 
         inner.h(range(num_qubits))
         for i in range(num_qubits):
