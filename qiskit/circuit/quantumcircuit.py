# This code is part of Qiskit.
#
# (C) Copyright IBM 2017.
#
# This code is licensed under the Apache License, Version 2.0. You may
# obtain a copy of this license in the LICENSE.txt file in the root directory
# of this source tree or at http://www.apache.org/licenses/LICENSE-2.0.
#
# Any modifications or derivative works of this code must retain this
# copyright notice, and modified files need to carry a notice indicating
# that they have been altered from the originals.

# pylint: disable=bad-docstring-quotes,invalid-name

"""Quantum circuit object."""

from __future__ import annotations
import collections.abc
import copy
import itertools
import functools
import multiprocessing as mp
import string
import re
import warnings
from collections import OrderedDict, defaultdict, namedtuple
from typing import (
    Union,
    Optional,
    List,
    Dict,
    Tuple,
    Type,
    TypeVar,
    Sequence,
    Callable,
    Mapping,
    Set,
    Iterable,
)
import typing
import numpy as np
from qiskit import future
from qiskit.exceptions import QiskitError, MissingOptionalLibraryError
from qiskit.utils.multiprocessing import is_main_process
from qiskit.circuit.instruction import Instruction
from qiskit.circuit.gate import Gate
from qiskit.circuit.parameter import Parameter
from qiskit.qasm.qasm import Qasm
from qiskit.qasm.exceptions import QasmError
from qiskit.circuit.exceptions import CircuitError
from .parameterexpression import ParameterExpression, ParameterValueType
from .quantumregister import QuantumRegister, Qubit, AncillaRegister, AncillaQubit
from .classicalregister import ClassicalRegister, Clbit
from .parametertable import ParameterReferences, ParameterTable, ParameterView
from .parametervector import ParameterVector, ParameterVectorElement
from .instructionset import InstructionSet
from .operation import Operation
from .register import Register
from .bit import Bit
from .quantumcircuitdata import QuantumCircuitData, CircuitInstruction
from .delay import Delay
from .measure import Measure
from .reset import Reset

try:
    import pygments
    from pygments.formatters import Terminal256Formatter  # pylint: disable=no-name-in-module
    from qiskit.qasm.pygments import OpenQASMLexer  # pylint: disable=ungrouped-imports
    from qiskit.qasm.pygments import QasmTerminalStyle  # pylint: disable=ungrouped-imports

    HAS_PYGMENTS = True
except Exception:  # pylint: disable=broad-except
    HAS_PYGMENTS = False

if typing.TYPE_CHECKING:
    import qiskit  # pylint: disable=cyclic-import

BitLocations = namedtuple("BitLocations", ("index", "registers"))


# The following types are not marked private to avoid leaking this "private/public" abstraction out
# into the documentation.  They are not imported by circuit.__init__, nor are they meant to be.

# Arbitrary type variables for marking up generics.
S = TypeVar("S")
T = TypeVar("T")

# Types that can be coerced to a valid Qubit specifier in a circuit.
QubitSpecifier = Union[
    Qubit,
    QuantumRegister,
    int,
    slice,
    Sequence[Union[Qubit, int]],
]

# Types that can be coerced to a valid Clbit specifier in a circuit.
ClbitSpecifier = Union[
    Clbit,
    ClassicalRegister,
    int,
    slice,
    Sequence[Union[Clbit, int]],
]

# Generic type which is either :obj:`~Qubit` or :obj:`~Clbit`, used to specify types of functions
# which operate on either type of bit, but not both at the same time.
BitType = TypeVar("BitType", Qubit, Clbit)

# Regex pattern to match valid OpenQASM identifiers
VALID_QASM2_IDENTIFIER = re.compile("[a-z][a-zA-Z_0-9]*")
QASM2_RESERVED = {
    "OPENQASM",
    "qreg",
    "creg",
    "include",
    "gate",
    "opaque",
    "U",
    "CX",
    "measure",
    "reset",
    "if",
    "barrier",
}


class QuantumCircuit:
    """Create a new circuit.

    A circuit is a list of instructions bound to some registers.

    Args:
        regs (list(:class:`Register`) or list(``int``) or list(list(:class:`Bit`))): The
            registers to be included in the circuit.

            * If a list of :class:`Register` objects, represents the :class:`QuantumRegister`
              and/or :class:`ClassicalRegister` objects to include in the circuit.

              For example:

                * ``QuantumCircuit(QuantumRegister(4))``
                * ``QuantumCircuit(QuantumRegister(4), ClassicalRegister(3))``
                * ``QuantumCircuit(QuantumRegister(4, 'qr0'), QuantumRegister(2, 'qr1'))``

            * If a list of ``int``, the amount of qubits and/or classical bits to include in
              the circuit. It can either be a single int for just the number of quantum bits,
              or 2 ints for the number of quantum bits and classical bits, respectively.

              For example:

                * ``QuantumCircuit(4) # A QuantumCircuit with 4 qubits``
                * ``QuantumCircuit(4, 3) # A QuantumCircuit with 4 qubits and 3 classical bits``

            * If a list of python lists containing :class:`Bit` objects, a collection of
              :class:`Bit` s to be added to the circuit.


        name (str): the name of the quantum circuit. If not set, an
            automatically generated string will be assigned.
        global_phase (float or ParameterExpression): The global phase of the circuit in radians.
        metadata (dict): Arbitrary key value metadata to associate with the
            circuit. This gets stored as free-form data in a dict in the
            :attr:`~qiskit.circuit.QuantumCircuit.metadata` attribute. It will
            not be directly used in the circuit.

    Raises:
        CircuitError: if the circuit name, if given, is not valid.

    Examples:

        Construct a simple Bell state circuit.

        .. plot::
           :include-source:

           from qiskit import QuantumCircuit

           qc = QuantumCircuit(2, 2)
           qc.h(0)
           qc.cx(0, 1)
           qc.measure([0, 1], [0, 1])
           qc.draw('mpl')

        Construct a 5-qubit GHZ circuit.

        .. code-block::

           from qiskit import QuantumCircuit

<<<<<<< HEAD
            qc = QuantumCircuit(5)
            qc.h(0)
            for i in range(1, 5):
                qc.cx(0, i)
            qc.measure_all()
=======
           qc = QuantumCircuit(5)
           qc.h(0)
           qc.cx(0, range(1, 5))
           qc.measure_all()
>>>>>>> e016f9ca

        Construct a 4-qubit Bernstein-Vazirani circuit using registers.

        .. plot::
           :include-source:

           from qiskit import QuantumRegister, ClassicalRegister, QuantumCircuit

           qr = QuantumRegister(3, 'q')
           anc = QuantumRegister(1, 'ancilla')
           cr = ClassicalRegister(3, 'c')
           qc = QuantumCircuit(qr, anc, cr)

<<<<<<< HEAD
            qc.x(anc[0])
            qc.h(anc[0])
            qc.h(qr[0:3])
            for q in qr[0:3]:
                qc.cx(q, anc[0])
            qc.h(qr[0:3])
            qc.barrier(qr)
            qc.measure(qr, cr)
=======
           qc.x(anc[0])
           qc.h(anc[0])
           qc.h(qr[0:3])
           qc.cx(qr[0:3], anc[0])
           qc.h(qr[0:3])
           qc.barrier(qr)
           qc.measure(qr, cr)
>>>>>>> e016f9ca

           qc.draw('mpl')
    """

    instances = 0
    prefix = "circuit"

    # Class variable OPENQASM header
    header = "OPENQASM 2.0;"
    extension_lib = 'include "qelib1.inc";'

    def __init__(
        self,
        *regs: Union[Register, int, Sequence[Bit]],
        name: Optional[str] = None,
        global_phase: ParameterValueType = 0,
        metadata: Optional[Dict] = None,
    ):
        if any(not isinstance(reg, (list, QuantumRegister, ClassicalRegister)) for reg in regs):
            # check if inputs are integers, but also allow e.g. 2.0

            try:
                valid_reg_size = all(reg == int(reg) for reg in regs)
            except (ValueError, TypeError):
                valid_reg_size = False

            if not valid_reg_size:
                raise CircuitError(
                    "Circuit args must be Registers or integers. (%s '%s' was "
                    "provided)" % ([type(reg).__name__ for reg in regs], regs)
                )

            regs = tuple(int(reg) for reg in regs)  # cast to int
        self._base_name = None
        if name is None:
            self._base_name = self.cls_prefix()
            self._name_update()
        elif not isinstance(name, str):
            raise CircuitError(
                "The circuit name should be a string (or None to auto-generate a name)."
            )
        else:
            self._base_name = name
            self.name = name
        self._increment_instances()

        # Data contains a list of instructions and their contexts,
        # in the order they were applied.
        self._data = []
        self._op_start_times = None

        # A stack to hold the instruction sets that are being built up during for-, if- and
        # while-block construction.  These are stored as a stripped down sequence of instructions,
        # and sets of qubits and clbits, rather than a full QuantumCircuit instance because the
        # builder interfaces need to wait until they are completed before they can fill in things
        # like `break` and `continue`.  This is because these instructions need to "operate" on the
        # full width of bits, but the builder interface won't know what bits are used until the end.
        self._control_flow_scopes = []

        self.qregs = []
        self.cregs = []
        self._qubits = []
        self._clbits = []

        # Dict mapping Qubit or Clbit instances to tuple comprised of 0) the
        # corresponding index in circuit.{qubits,clbits} and 1) a list of
        # Register-int pairs for each Register containing the Bit and its index
        # within that register.
        self._qubit_indices = {}
        self._clbit_indices = {}

        self._ancillas = []
        self._calibrations = defaultdict(dict)
        self.add_register(*regs)

        # Parameter table tracks instructions with variable parameters.
        self._parameter_table = ParameterTable()

        # Cache to avoid re-sorting parameters
        self._parameters = None

        self._layout = None
        self._global_phase: ParameterValueType = 0
        self.global_phase = global_phase

        self.duration = None
        self.unit = "dt"
        if not isinstance(metadata, dict) and metadata is not None:
            raise TypeError("Only a dictionary or None is accepted for circuit metadata")
        self._metadata = metadata

    @staticmethod
    def from_instructions(
        instructions: Iterable[
            CircuitInstruction
            | tuple[qiskit.circuit.Instruction]
            | tuple[qiskit.circuit.Instruction, Iterable[Qubit]]
            | tuple[qiskit.circuit.Instruction, Iterable[Qubit], Iterable[Clbit]]
        ],
        *,
        qubits: Iterable[Qubit] = (),
        clbits: Iterable[Clbit] = (),
        name: Optional[str] = None,
        global_phase: ParameterValueType = 0,
        metadata: Optional[dict] = None,
    ) -> "QuantumCircuit":
        """Construct a circuit from an iterable of CircuitInstructions.

        Args:
            instructions: The instructions to add to the circuit.
            qubits: Any qubits to add to the circuit. This argument can be used,
                for example, to enforce a particular ordering of qubits.
            clbits: Any classical bits to add to the circuit. This argument can be used,
                for example, to enforce a particular ordering of classical bits.
            name: The name of the circuit.
            global_phase: The global phase of the circuit in radians.
            metadata: Arbitrary key value metadata to associate with the circuit.

        Returns:
            The quantum circuit.
        """
        circuit = QuantumCircuit(name=name, global_phase=global_phase, metadata=metadata)
        added_qubits = set()
        added_clbits = set()
        if qubits:
            qubits = list(qubits)
            circuit.add_bits(qubits)
            added_qubits.update(qubits)
        if clbits:
            clbits = list(clbits)
            circuit.add_bits(clbits)
            added_clbits.update(clbits)
        for instruction in instructions:
            if not isinstance(instruction, CircuitInstruction):
                instruction = CircuitInstruction(*instruction)
            qubits = [qubit for qubit in instruction.qubits if qubit not in added_qubits]
            clbits = [clbit for clbit in instruction.clbits if clbit not in added_clbits]
            circuit.add_bits(qubits)
            circuit.add_bits(clbits)
            added_qubits.update(qubits)
            added_clbits.update(clbits)
            circuit._append(instruction)
        return circuit

    @property
    def data(self) -> QuantumCircuitData:
        """Return the circuit data (instructions and context).

        Returns:
            QuantumCircuitData: a list-like object containing the :class:`.CircuitInstruction`\\ s
            for each instruction.
        """
        return QuantumCircuitData(self)

    @property
    def op_start_times(self) -> List[int]:
        """Return a list of operation start times.

        This attribute is enabled once one of scheduling analysis passes
        runs on the quantum circuit.

        Returns:
            List of integers representing instruction start times.
            The index corresponds to the index of instruction in :attr:`QuantumCircuit.data`.

        Raises:
            AttributeError: When circuit is not scheduled.
        """
        if self._op_start_times is None:
            raise AttributeError(
                "This circuit is not scheduled. "
                "To schedule it run the circuit through one of the transpiler scheduling passes."
            )
        return self._op_start_times

    @data.setter
    def data(self, data_input: Iterable):
        """Sets the circuit data from a list of instructions and context.

        Args:
            data_input (Iterable): A sequence of instructions with their execution contexts.  The
                elements must either be instances of :class:`.CircuitInstruction` (preferred), or a
                3-tuple of ``(instruction, qargs, cargs)`` (legacy).  In the legacy format,
                ``instruction`` must be an :class:`~.circuit.Instruction`, while ``qargs`` and
                ``cargs`` must be iterables of :class:`.Qubit` or :class:`.Clbit` specifiers
                (similar to the allowed forms in calls to :meth:`append`).
        """
        # If data_input is QuantumCircuitData(self), clearing self._data
        # below will also empty data_input, so make a shallow copy first.
        data_input = list(data_input)
        self._data = []
        self._parameter_table = ParameterTable()
        if not data_input:
            return
        if isinstance(data_input[0], CircuitInstruction):
            for instruction in data_input:
                self.append(instruction)
        else:
            for instruction, qargs, cargs in data_input:
                self.append(instruction, qargs, cargs)

    @property
    def calibrations(self) -> dict:
        """Return calibration dictionary.

        The custom pulse definition of a given gate is of the form
        ``{'gate_name': {(qubits, params): schedule}}``
        """
        return dict(self._calibrations)

    @calibrations.setter
    def calibrations(self, calibrations: dict):
        """Set the circuit calibration data from a dictionary of calibration definition.

        Args:
            calibrations (dict): A dictionary of input in the format
               ``{'gate_name': {(qubits, gate_params): schedule}}``
        """
        self._calibrations = defaultdict(dict, calibrations)

    def has_calibration_for(self, instr_context: Tuple):
        """Return True if the circuit has a calibration defined for the instruction context. In this
        case, the operation does not need to be translated to the device basis.
        """
        instr, qargs, _ = instr_context
        if not self.calibrations or instr.name not in self.calibrations:
            return False
        qubits = tuple(self.qubits.index(qubit) for qubit in qargs)
        params = []
        for p in instr.params:
            if isinstance(p, ParameterExpression) and not p.parameters:
                params.append(float(p))
            else:
                params.append(p)
        params = tuple(params)
        return (qubits, params) in self.calibrations[instr.name]

    @property
    def metadata(self) -> dict:
        """The user provided metadata associated with the circuit

        The metadata for the circuit is a user provided ``dict`` of metadata
        for the circuit. It will not be used to influence the execution or
        operation of the circuit, but it is expected to be passed between
        all transforms of the circuit (ie transpilation) and that providers will
        associate any circuit metadata with the results it returns from
        execution of that circuit.
        """
        return self._metadata

    @metadata.setter
    def metadata(self, metadata: Optional[dict]):
        """Update the circuit metadata"""
        if not isinstance(metadata, dict) and metadata is not None:
            raise TypeError("Only a dictionary or None is accepted for circuit metadata")
        self._metadata = metadata

    def __str__(self) -> str:
        return str(self.draw(output="text"))

    def __eq__(self, other) -> bool:
        if not isinstance(other, QuantumCircuit):
            return False

        # TODO: remove the DAG from this function
        from qiskit.converters import circuit_to_dag

        return circuit_to_dag(self) == circuit_to_dag(other)

    @classmethod
    def _increment_instances(cls):
        cls.instances += 1

    @classmethod
    def cls_instances(cls) -> int:
        """Return the current number of instances of this class,
        useful for auto naming."""
        return cls.instances

    @classmethod
    def cls_prefix(cls) -> str:
        """Return the prefix to use for auto naming."""
        return cls.prefix

    def _name_update(self) -> None:
        """update name of instance using instance number"""
        if not is_main_process():
            pid_name = f"-{mp.current_process().pid}"
        else:
            pid_name = ""

        self.name = f"{self._base_name}-{self.cls_instances()}{pid_name}"

    def has_register(self, register: Register) -> bool:
        """
        Test if this circuit has the register r.

        Args:
            register (Register): a quantum or classical register.

        Returns:
            bool: True if the register is contained in this circuit.
        """
        has_reg = False
        if isinstance(register, QuantumRegister) and register in self.qregs:
            has_reg = True
        elif isinstance(register, ClassicalRegister) and register in self.cregs:
            has_reg = True
        return has_reg

    def reverse_ops(self) -> "QuantumCircuit":
        """Reverse the circuit by reversing the order of instructions.

        This is done by recursively reversing all instructions.
        It does not invert (adjoint) any gate.

        Returns:
            QuantumCircuit: the reversed circuit.

        Examples:

            input:

            .. parsed-literal::

                     ┌───┐
                q_0: ┤ H ├─────■──────
                     └───┘┌────┴─────┐
                q_1: ─────┤ RX(1.57) ├
                          └──────────┘

            output:

            .. parsed-literal::

                                 ┌───┐
                q_0: ─────■──────┤ H ├
                     ┌────┴─────┐└───┘
                q_1: ┤ RX(1.57) ├─────
                     └──────────┘
        """
        reverse_circ = QuantumCircuit(
            self.qubits, self.clbits, *self.qregs, *self.cregs, name=self.name + "_reverse"
        )

        for instruction in reversed(self.data):
            reverse_circ._append(instruction.replace(operation=instruction.operation.reverse_ops()))

        reverse_circ.duration = self.duration
        reverse_circ.unit = self.unit
        return reverse_circ

    def reverse_bits(self) -> "QuantumCircuit":
        """Return a circuit with the opposite order of wires.

        The circuit is "vertically" flipped. If a circuit is
        defined over multiple registers, the resulting circuit will have
        the same registers but with their order flipped.

        This method is useful for converting a circuit written in little-endian
        convention to the big-endian equivalent, and vice versa.

        Returns:
            QuantumCircuit: the circuit with reversed bit order.

        Examples:

            input:

            .. parsed-literal::

                     ┌───┐
                a_0: ┤ H ├──■─────────────────
                     └───┘┌─┴─┐
                a_1: ─────┤ X ├──■────────────
                          └───┘┌─┴─┐
                a_2: ──────────┤ X ├──■───────
                               └───┘┌─┴─┐
                b_0: ───────────────┤ X ├──■──
                                    └───┘┌─┴─┐
                b_1: ────────────────────┤ X ├
                                         └───┘

            output:

            .. parsed-literal::

                                         ┌───┐
                b_0: ────────────────────┤ X ├
                                    ┌───┐└─┬─┘
                b_1: ───────────────┤ X ├──■──
                               ┌───┐└─┬─┘
                a_0: ──────────┤ X ├──■───────
                          ┌───┐└─┬─┘
                a_1: ─────┤ X ├──■────────────
                     ┌───┐└─┬─┘
                a_2: ┤ H ├──■─────────────────
                     └───┘
        """
        circ = QuantumCircuit(
            list(reversed(self.qubits)),
            list(reversed(self.clbits)),
            name=self.name,
            global_phase=self.global_phase,
        )
        new_qubit_map = circ.qubits[::-1]
        new_clbit_map = circ.clbits[::-1]
        for reg in reversed(self.qregs):
            bits = [new_qubit_map[self.find_bit(qubit).index] for qubit in reversed(reg)]
            circ.add_register(QuantumRegister(bits=bits, name=reg.name))
        for reg in reversed(self.cregs):
            bits = [new_clbit_map[self.find_bit(clbit).index] for clbit in reversed(reg)]
            circ.add_register(ClassicalRegister(bits=bits, name=reg.name))

        for instruction in self.data:
            qubits = [new_qubit_map[self.find_bit(qubit).index] for qubit in instruction.qubits]
            clbits = [new_clbit_map[self.find_bit(clbit).index] for clbit in instruction.clbits]
            circ._append(instruction.replace(qubits=qubits, clbits=clbits))
        return circ

    def inverse(self) -> "QuantumCircuit":
        """Invert (take adjoint of) this circuit.

        This is done by recursively inverting all gates.

        Returns:
            QuantumCircuit: the inverted circuit

        Raises:
            CircuitError: if the circuit cannot be inverted.

        Examples:

            input:

            .. parsed-literal::

                     ┌───┐
                q_0: ┤ H ├─────■──────
                     └───┘┌────┴─────┐
                q_1: ─────┤ RX(1.57) ├
                          └──────────┘

            output:

            .. parsed-literal::

                                  ┌───┐
                q_0: ──────■──────┤ H ├
                     ┌─────┴─────┐└───┘
                q_1: ┤ RX(-1.57) ├─────
                     └───────────┘
        """
        inverse_circ = QuantumCircuit(
            self.qubits,
            self.clbits,
            *self.qregs,
            *self.cregs,
            name=self.name + "_dg",
            global_phase=-self.global_phase,
        )

        for instruction in reversed(self._data):
            inverse_circ._append(instruction.replace(operation=instruction.operation.inverse()))
        return inverse_circ

    def repeat(self, reps: int) -> "QuantumCircuit":
        """Repeat this circuit ``reps`` times.

        Args:
            reps (int): How often this circuit should be repeated.

        Returns:
            QuantumCircuit: A circuit containing ``reps`` repetitions of this circuit.
        """
        repeated_circ = QuantumCircuit(
            self.qubits, self.clbits, *self.qregs, *self.cregs, name=self.name + f"**{reps}"
        )

        # benefit of appending instructions: decomposing shows the subparts, i.e. the power
        # is actually `reps` times this circuit, and it is currently much faster than `compose`.
        if reps > 0:
            try:  # try to append as gate if possible to not disallow to_gate
                inst: Instruction = self.to_gate()
            except QiskitError:
                inst = self.to_instruction()
            for _ in range(reps):
                repeated_circ._append(inst, self.qubits, self.clbits)

        return repeated_circ

    def power(self, power: float, matrix_power: bool = False) -> "QuantumCircuit":
        """Raise this circuit to the power of ``power``.

        If ``power`` is a positive integer and ``matrix_power`` is ``False``, this implementation
        defaults to calling ``repeat``. Otherwise, if the circuit is unitary, the matrix is
        computed to calculate the matrix power.

        Args:
            power (float): The power to raise this circuit to.
            matrix_power (bool): If True, the circuit is converted to a matrix and then the
                matrix power is computed. If False, and ``power`` is a positive integer,
                the implementation defaults to ``repeat``.

        Raises:
            CircuitError: If the circuit needs to be converted to a gate but it is not unitary.

        Returns:
            QuantumCircuit: A circuit implementing this circuit raised to the power of ``power``.
        """
        if power >= 0 and isinstance(power, (int, np.integer)) and not matrix_power:
            return self.repeat(power)

        # attempt conversion to gate
        if self.num_parameters > 0:
            raise CircuitError(
                "Cannot raise a parameterized circuit to a non-positive power "
                "or matrix-power, please bind the free parameters: "
                "{}".format(self.parameters)
            )

        try:
            gate = self.to_gate()
        except QiskitError as ex:
            raise CircuitError(
                "The circuit contains non-unitary operations and cannot be "
                "controlled. Note that no qiskit.circuit.Instruction objects may "
                "be in the circuit for this operation."
            ) from ex

        power_circuit = QuantumCircuit(self.qubits, self.clbits, *self.qregs, *self.cregs)
        power_circuit.append(gate.power(power), list(range(gate.num_qubits)))
        return power_circuit

    def control(
        self,
        num_ctrl_qubits: int = 1,
        label: Optional[str] = None,
        ctrl_state: Optional[Union[str, int]] = None,
    ) -> "QuantumCircuit":
        """Control this circuit on ``num_ctrl_qubits`` qubits.

        Args:
            num_ctrl_qubits (int): The number of control qubits.
            label (str): An optional label to give the controlled operation for visualization.
            ctrl_state (str or int): The control state in decimal or as a bitstring
                (e.g. '111'). If None, use ``2**num_ctrl_qubits - 1``.

        Returns:
            QuantumCircuit: The controlled version of this circuit.

        Raises:
            CircuitError: If the circuit contains a non-unitary operation and cannot be controlled.
        """
        try:
            gate = self.to_gate()
        except QiskitError as ex:
            raise CircuitError(
                "The circuit contains non-unitary operations and cannot be "
                "controlled. Note that no qiskit.circuit.Instruction objects may "
                "be in the circuit for this operation."
            ) from ex

        controlled_gate = gate.control(num_ctrl_qubits, label, ctrl_state)
        control_qreg = QuantumRegister(num_ctrl_qubits)
        controlled_circ = QuantumCircuit(
            control_qreg, self.qubits, *self.qregs, name=f"c_{self.name}"
        )
        controlled_circ.append(controlled_gate, controlled_circ.qubits)

        return controlled_circ

    def compose(
        self,
        other: Union["QuantumCircuit", Instruction],
        qubits: Optional[Union[QubitSpecifier, Sequence[QubitSpecifier]]] = None,
        clbits: Optional[Union[ClbitSpecifier, Sequence[ClbitSpecifier]]] = None,
        front: bool = False,
        inplace: bool = False,
        wrap: bool = False,
    ) -> Optional["QuantumCircuit"]:
        """Compose circuit with ``other`` circuit or instruction, optionally permuting wires.

        ``other`` can be narrower or of equal width to ``self``.

        Args:
            other (qiskit.circuit.Instruction or QuantumCircuit):
                (sub)circuit or instruction to compose onto self.  If not a :obj:`.QuantumCircuit`,
                this can be anything that :obj:`.append` will accept.
            qubits (list[Qubit|int]): qubits of self to compose onto.
            clbits (list[Clbit|int]): clbits of self to compose onto.
            front (bool): If True, front composition will be performed.  This is not possible within
                control-flow builder context managers.
            inplace (bool): If True, modify the object. Otherwise return composed circuit.
            wrap (bool): If True, wraps the other circuit into a gate (or instruction, depending on
                whether it contains only unitary instructions) before composing it onto self.

        Returns:
            QuantumCircuit: the composed circuit (returns None if inplace==True).

        Raises:
            CircuitError: if no correct wire mapping can be made between the two circuits, such as
                if ``other`` is wider than ``self``.
            CircuitError: if trying to emit a new circuit while ``self`` has a partially built
                control-flow context active, such as the context-manager forms of :meth:`if_test`,
                :meth:`for_loop` and :meth:`while_loop`.
            CircuitError: if trying to compose to the front of a circuit when a control-flow builder
                block is active; there is no clear meaning to this action.

        Examples:
            .. code-block:: python

                >>> lhs.compose(rhs, qubits=[3, 2], inplace=True)

            .. parsed-literal::

                            ┌───┐                   ┌─────┐                ┌───┐
                lqr_1_0: ───┤ H ├───    rqr_0: ──■──┤ Tdg ├    lqr_1_0: ───┤ H ├───────────────
                            ├───┤              ┌─┴─┐└─────┘                ├───┤
                lqr_1_1: ───┤ X ├───    rqr_1: ┤ X ├───────    lqr_1_1: ───┤ X ├───────────────
                         ┌──┴───┴──┐           └───┘                    ┌──┴───┴──┐┌───┐
                lqr_1_2: ┤ U1(0.1) ├  +                     =  lqr_1_2: ┤ U1(0.1) ├┤ X ├───────
                         └─────────┘                                    └─────────┘└─┬─┘┌─────┐
                lqr_2_0: ─────■─────                           lqr_2_0: ─────■───────■──┤ Tdg ├
                            ┌─┴─┐                                          ┌─┴─┐        └─────┘
                lqr_2_1: ───┤ X ├───                           lqr_2_1: ───┤ X ├───────────────
                            └───┘                                          └───┘
                lcr_0: 0 ═══════════                           lcr_0: 0 ═══════════════════════

                lcr_1: 0 ═══════════                           lcr_1: 0 ═══════════════════════

        """
        if inplace and front and self._control_flow_scopes:
            # If we're composing onto ourselves while in a stateful control-flow builder context,
            # there's no clear meaning to composition to the "front" of the circuit.
            raise CircuitError(
                "Cannot compose to the front of a circuit while a control-flow context is active."
            )
        if not inplace and self._control_flow_scopes:
            # If we're inside a stateful control-flow builder scope, even if we successfully cloned
            # the partial builder scope (not simple), the scope wouldn't be controlled by an active
            # `with` statement, so the output circuit would be permanently broken.
            raise CircuitError(
                "Cannot emit a new composed circuit while a control-flow context is active."
            )

        dest = self if inplace else self.copy()

        # As a special case, allow composing some clbits onto no clbits - normally the destination
        # has to be strictly larger. This allows composing final measurements onto unitary circuits.
        if isinstance(other, QuantumCircuit):
            if not self.clbits and other.clbits:
                dest.add_bits(other.clbits)
                for reg in other.cregs:
                    dest.add_register(reg)

        if wrap and isinstance(other, QuantumCircuit):
            other = (
                other.to_gate()
                if all(isinstance(ins.operation, Gate) for ins in other.data)
                else other.to_instruction()
            )

        if not isinstance(other, QuantumCircuit):
            if qubits is None:
                qubits = self.qubits[: other.num_qubits]
            if clbits is None:
                clbits = self.clbits[: other.num_clbits]
            if front:
                # Need to keep a reference to the data for use after we've emptied it.
                old_data = list(dest.data)
                dest.clear()
                dest.append(other, qubits, clbits)
                for instruction in old_data:
                    dest._append(instruction)
            else:
                dest.append(other, qargs=qubits, cargs=clbits)
            if inplace:
                return None
            return dest

        if other.num_qubits > dest.num_qubits or other.num_clbits > dest.num_clbits:
            raise CircuitError(
                "Trying to compose with another QuantumCircuit which has more 'in' edges."
            )

        # number of qubits and clbits must match number in circuit or None
        edge_map = {}
        if qubits is None:
            edge_map.update(zip(other.qubits, dest.qubits))
        else:
            mapped_qubits = dest.qbit_argument_conversion(qubits)
            if len(mapped_qubits) != len(other.qubits):
                raise CircuitError(
                    f"Number of items in qubits parameter ({len(mapped_qubits)}) does not"
                    f" match number of qubits in the circuit ({len(other.qubits)})."
                )
            edge_map.update(zip(other.qubits, mapped_qubits))

        if clbits is None:
            edge_map.update(zip(other.clbits, dest.clbits))
        else:
            mapped_clbits = dest.cbit_argument_conversion(clbits)
            if len(mapped_clbits) != len(other.clbits):
                raise CircuitError(
                    f"Number of items in clbits parameter ({len(mapped_clbits)}) does not"
                    f" match number of clbits in the circuit ({len(other.clbits)})."
                )
            edge_map.update(zip(other.clbits, dest.cbit_argument_conversion(clbits)))

        mapped_instrs = []
        condition_register_map = {}
        for instr in other.data:
            n_qargs = [edge_map[qarg] for qarg in instr.qubits]
            n_cargs = [edge_map[carg] for carg in instr.clbits]
            n_op = instr.operation.copy()

            # Map their registers over to ours, adding an extra one if there's no exact match.
            if getattr(n_op, "condition", None) is not None:
                target, value = n_op.condition
                if isinstance(target, Clbit):
                    n_op.condition = (edge_map[target], value)
                else:
                    if target.name not in condition_register_map:
                        mapped_bits = [edge_map[bit] for bit in target]
                        for our_creg in dest.cregs:
                            if mapped_bits == list(our_creg):
                                new_target = our_creg
                                break
                        else:
                            new_target = ClassicalRegister(bits=[edge_map[bit] for bit in target])
                            dest.add_register(new_target)
                        condition_register_map[target.name] = new_target
                    n_op.condition = (condition_register_map[target.name], value)

            mapped_instrs.append(CircuitInstruction(n_op, n_qargs, n_cargs))

        if front:
            # adjust new instrs before original ones and update all parameters
            mapped_instrs += dest.data
            dest.clear()
        append = dest._control_flow_scopes[-1].append if dest._control_flow_scopes else dest._append
        for instr in mapped_instrs:
            append(instr)

        for gate, cals in other.calibrations.items():
            dest._calibrations[gate].update(cals)

        dest.global_phase += other.global_phase

        if inplace:
            return None

        return dest

    def tensor(self, other: "QuantumCircuit", inplace: bool = False) -> Optional["QuantumCircuit"]:
        """Tensor ``self`` with ``other``.

        Remember that in the little-endian convention the leftmost operation will be at the bottom
        of the circuit. See also
        `the docs <qiskit.org/documentation/tutorials/circuits/3_summary_of_quantum_operations.html>`__
        for more information.

        .. parsed-literal::

                 ┌────────┐        ┌─────┐          ┌─────┐
            q_0: ┤ bottom ├ ⊗ q_0: ┤ top ├  = q_0: ─┤ top ├──
                 └────────┘        └─────┘         ┌┴─────┴─┐
                                              q_1: ┤ bottom ├
                                                   └────────┘

        Args:
            other (QuantumCircuit): The other circuit to tensor this circuit with.
            inplace (bool): If True, modify the object. Otherwise return composed circuit.

        Examples:

            .. plot::
               :include-source:

               from qiskit import QuantumCircuit
               top = QuantumCircuit(1)
               top.x(0);
               bottom = QuantumCircuit(2)
               bottom.cry(0.2, 0, 1);
               tensored = bottom.tensor(top)
               tensored.draw('mpl')

        Returns:
            QuantumCircuit: The tensored circuit (returns None if inplace==True).
        """
        num_qubits = self.num_qubits + other.num_qubits
        num_clbits = self.num_clbits + other.num_clbits

        # If a user defined both circuits with via register sizes and not with named registers
        # (e.g. QuantumCircuit(2, 2)) then we have a naming collision, as the registers are by
        # default called "q" resp. "c". To still allow tensoring we define new registers of the
        # correct sizes.
        if (
            len(self.qregs) == len(other.qregs) == 1
            and self.qregs[0].name == other.qregs[0].name == "q"
        ):
            # check if classical registers are in the circuit
            if num_clbits > 0:
                dest = QuantumCircuit(num_qubits, num_clbits)
            else:
                dest = QuantumCircuit(num_qubits)

        # handle case if ``measure_all`` was called on both circuits, in which case the
        # registers are both named "meas"
        elif (
            len(self.cregs) == len(other.cregs) == 1
            and self.cregs[0].name == other.cregs[0].name == "meas"
        ):
            cr = ClassicalRegister(self.num_clbits + other.num_clbits, "meas")
            dest = QuantumCircuit(*other.qregs, *self.qregs, cr)

        # Now we don't have to handle any more cases arising from special implicit naming
        else:
            dest = QuantumCircuit(
                other.qubits,
                self.qubits,
                other.clbits,
                self.clbits,
                *other.qregs,
                *self.qregs,
                *other.cregs,
                *self.cregs,
            )

        # compose self onto the output, and then other
        dest.compose(other, range(other.num_qubits), range(other.num_clbits), inplace=True)
        dest.compose(
            self,
            range(other.num_qubits, num_qubits),
            range(other.num_clbits, num_clbits),
            inplace=True,
        )

        # Replace information from tensored circuit into self when inplace = True
        if inplace:
            self.__dict__.update(dest.__dict__)
            return None
        return dest

    @property
    def qubits(self) -> List[Qubit]:
        """
        Returns a list of quantum bits in the order that the registers were added.
        """
        return self._qubits

    @property
    def clbits(self) -> List[Clbit]:
        """
        Returns a list of classical bits in the order that the registers were added.
        """
        return self._clbits

    @property
    def ancillas(self) -> List[AncillaQubit]:
        """
        Returns a list of ancilla bits in the order that the registers were added.
        """
        return self._ancillas

    def __and__(self, rhs: "QuantumCircuit") -> "QuantumCircuit":
        """Overload & to implement self.compose."""
        return self.compose(rhs)

    def __iand__(self, rhs: "QuantumCircuit") -> "QuantumCircuit":
        """Overload &= to implement self.compose in place."""
        self.compose(rhs, inplace=True)
        return self

    def __xor__(self, top: "QuantumCircuit") -> "QuantumCircuit":
        """Overload ^ to implement self.tensor."""
        return self.tensor(top)

    def __ixor__(self, top: "QuantumCircuit") -> "QuantumCircuit":
        """Overload ^= to implement self.tensor in place."""
        self.tensor(top, inplace=True)
        return self

    def __len__(self) -> int:
        """Return number of operations in circuit."""
        return len(self._data)

    @typing.overload
    def __getitem__(self, item: int) -> CircuitInstruction:
        ...

    @typing.overload
    def __getitem__(self, item: slice) -> List[CircuitInstruction]:
        ...

    def __getitem__(self, item):
        """Return indexed operation."""
        return self._data[item]

    @staticmethod
    def cast(value: S, type_: Callable[..., T]) -> Union[S, T]:
        """Best effort to cast value to type. Otherwise, returns the value."""
        try:
            return type_(value)
        except (ValueError, TypeError):
            return value

    def qbit_argument_conversion(self, qubit_representation: QubitSpecifier) -> List[Qubit]:
        """
        Converts several qubit representations (such as indexes, range, etc.)
        into a list of qubits.

        Args:
            qubit_representation (Object): representation to expand

        Returns:
            List(Qubit): the resolved instances of the qubits.
        """
        return _bit_argument_conversion(
            qubit_representation, self.qubits, self._qubit_indices, Qubit
        )

    def cbit_argument_conversion(self, clbit_representation: ClbitSpecifier) -> List[Clbit]:
        """
        Converts several classical bit representations (such as indexes, range, etc.)
        into a list of classical bits.

        Args:
            clbit_representation (Object): representation to expand

        Returns:
            List(tuple): Where each tuple is a classical bit.
        """
        return _bit_argument_conversion(
            clbit_representation, self.clbits, self._clbit_indices, Clbit
        )

    def _resolve_classical_resource(self, specifier):
        """Resolve a single classical resource specifier into a concrete resource, raising an error
        if the specifier is invalid.

        This is slightly different to :meth:`.cbit_argument_conversion`, because it should not
        unwrap :obj:`.ClassicalRegister` instances into lists, and in general it should not allow
        iterables or broadcasting.  It is expected to be used as a callback for things like
        :meth:`.InstructionSet.c_if` to check the validity of their arguments.

        Args:
            specifier (Union[Clbit, ClassicalRegister, int]): a specifier of a classical resource
                present in this circuit.  An ``int`` will be resolved into a :obj:`.Clbit` using the
                same conventions as measurement operations on this circuit use.

        Returns:
            Union[Clbit, ClassicalRegister]: the resolved resource.

        Raises:
            CircuitError: if the resource is not present in this circuit, or if the integer index
                passed is out-of-bounds.
        """
        if isinstance(specifier, Clbit):
            if specifier not in self._clbit_indices:
                raise CircuitError(f"Clbit {specifier} is not present in this circuit.")
            return specifier
        if isinstance(specifier, ClassicalRegister):
            # This is linear complexity for something that should be constant, but QuantumCircuit
            # does not currently keep a hashmap of registers, and requires non-trivial changes to
            # how it exposes its registers publically before such a map can be safely stored so it
            # doesn't miss updates. (Jake, 2021-11-10).
            if specifier not in self.cregs:
                raise CircuitError(f"Register {specifier} is not present in this circuit.")
            return specifier
        if isinstance(specifier, int):
            try:
                return self._clbits[specifier]
            except IndexError:
                raise CircuitError(f"Classical bit index {specifier} is out-of-range.") from None
        raise CircuitError(f"Unknown classical resource specifier: '{specifier}'.")

    def append(
        self,
        instruction: Union[Operation, CircuitInstruction],
        qargs: Optional[Sequence[QubitSpecifier]] = None,
        cargs: Optional[Sequence[ClbitSpecifier]] = None,
    ) -> InstructionSet:
        """Append one or more instructions to the end of the circuit, modifying the circuit in
        place.

        The ``qargs`` and ``cargs`` will be expanded and broadcast according to the rules of the
        given :class:`~.circuit.Instruction`, and any non-:class:`.Bit` specifiers (such as
        integer indices) will be resolved into the relevant instances.

        If a :class:`.CircuitInstruction` is given, it will be unwrapped, verified in the context of
        this circuit, and a new object will be appended to the circuit.  In this case, you may not
        pass ``qargs`` or ``cargs`` separately.

        Args:
            instruction: :class:`~.circuit.Instruction` instance to append, or a
                :class:`.CircuitInstruction` with all its context.
            qargs: specifiers of the :class:`.Qubit`\\ s to attach instruction to.
            cargs: specifiers of the :class:`.Clbit`\\ s to attach instruction to.

        Returns:
            qiskit.circuit.InstructionSet: a handle to the :class:`.CircuitInstruction`\\ s that
            were actually added to the circuit.

        Raises:
            CircuitError: if the operation passed is not an instance of
                :class:`~.circuit..Instruction`.
        """
        if isinstance(instruction, CircuitInstruction):
            operation = instruction.operation
            qargs = instruction.qubits
            cargs = instruction.clbits
        else:
            operation = instruction

        # Convert input to instruction
        if not isinstance(operation, Operation):
            if hasattr(operation, "to_instruction"):
                operation = operation.to_instruction()
                if not isinstance(operation, Operation):
                    raise CircuitError("operation.to_instruction() is not an Operation.")
            else:
                if issubclass(operation, Operation):
                    raise CircuitError(
                        "Object is a subclass of Operation, please add () to "
                        "pass an instance of this object."
                    )

                raise CircuitError(
                    "Object to append must be an Operation or have a to_instruction() method."
                )

        # Make copy of parameterized gate instances
        if hasattr(operation, "params"):
            is_parameter = any(isinstance(param, Parameter) for param in operation.params)
            if is_parameter:
                operation = copy.deepcopy(operation)

        expanded_qargs = [self.qbit_argument_conversion(qarg) for qarg in qargs or []]
        expanded_cargs = [self.cbit_argument_conversion(carg) for carg in cargs or []]

        if self._control_flow_scopes:
            appender = self._control_flow_scopes[-1].append
            requester = self._control_flow_scopes[-1].request_classical_resource
        else:
            appender = self._append
            requester = self._resolve_classical_resource
        instructions = InstructionSet(resource_requester=requester)
        if isinstance(operation, Instruction):
            for qarg, carg in operation.broadcast_arguments(expanded_qargs, expanded_cargs):
                self._check_dups(qarg)
                instruction = CircuitInstruction(operation, qarg, carg)
                appender(instruction)
                instructions.add(instruction)
        else:
            # For Operations that are non-Instructions, we use the Instruction's default method
            for qarg, carg in Instruction.broadcast_arguments(
                operation, expanded_qargs, expanded_cargs
            ):
                self._check_dups(qarg)
                instruction = CircuitInstruction(operation, qarg, carg)
                appender(instruction)
                instructions.add(instruction)
        return instructions

    # Preferred new style.
    @typing.overload
    def _append(
        self, instruction: CircuitInstruction, _qargs: None = None, _cargs: None = None
    ) -> CircuitInstruction:
        ...

    # To-be-deprecated old style.
    @typing.overload
    def _append(
        self,
        operation: Operation,
        qargs: Sequence[Qubit],
        cargs: Sequence[Clbit],
    ) -> Operation:
        ...

    def _append(self, instruction, qargs=None, cargs=None):
        """Append an instruction to the end of the circuit, modifying the circuit in place.

        .. warning::

            This is an internal fast-path function, and it is the responsibility of the caller to
            ensure that all the arguments are valid; there is no error checking here.  In
            particular, all the qubits and clbits must already exist in the circuit and there can be
            no duplicates in the list.

        .. note::

            This function may be used by callers other than :obj:`.QuantumCircuit` when the caller
            is sure that all error-checking, broadcasting and scoping has already been performed,
            and the only reference to the circuit the instructions are being appended to is within
            that same function.  In particular, it is not safe to call
            :meth:`QuantumCircuit._append` on a circuit that is received by a function argument.
            This is because :meth:`.QuantumCircuit._append` will not recognise the scoping
            constructs of the control-flow builder interface.

        Args:
            instruction: Operation instance to append
            qargs: Qubits to attach the instruction to.
            cargs: Clbits to attach the instruction to.

        Returns:
            Operation: a handle to the instruction that was just added

        :meta public:
        """
        old_style = not isinstance(instruction, CircuitInstruction)
        if old_style:
            instruction = CircuitInstruction(instruction, qargs, cargs)
        self._data.append(instruction)
        if isinstance(instruction.operation, Instruction):
            self._update_parameter_table(instruction)

        # mark as normal circuit if a new instruction is added
        self.duration = None
        self.unit = "dt"
        return instruction.operation if old_style else instruction

    def _update_parameter_table(self, instruction: CircuitInstruction):
        for param_index, param in enumerate(instruction.operation.params):
            if isinstance(param, (ParameterExpression, QuantumCircuit)):
                # Scoped constructs like the control-flow ops use QuantumCircuit as a parameter.
                atomic_parameters = set(param.parameters)
            else:
                atomic_parameters = set()

            for parameter in atomic_parameters:
                if parameter in self._parameter_table:
                    self._parameter_table[parameter].add((instruction.operation, param_index))
                else:
                    if parameter.name in self._parameter_table.get_names():
                        raise CircuitError(f"Name conflict on adding parameter: {parameter.name}")
                    self._parameter_table[parameter] = ParameterReferences(
                        ((instruction.operation, param_index),)
                    )

                    # clear cache if new parameter is added
                    self._parameters = None

    def add_register(self, *regs: Union[Register, int, Sequence[Bit]]) -> None:
        """Add registers."""
        if not regs:
            return

        if any(isinstance(reg, int) for reg in regs):
            # QuantumCircuit defined without registers
            if len(regs) == 1 and isinstance(regs[0], int):
                # QuantumCircuit with anonymous quantum wires e.g. QuantumCircuit(2)
                if regs[0] == 0:
                    regs = tuple()
                else:
                    regs = (QuantumRegister(regs[0], "q"),)
            elif len(regs) == 2 and all(isinstance(reg, int) for reg in regs):
                # QuantumCircuit with anonymous wires e.g. QuantumCircuit(2, 3)
                if regs[0] == 0:
                    qregs = tuple()
                else:
                    qregs = (QuantumRegister(regs[0], "q"),)
                if regs[1] == 0:
                    cregs = tuple()
                else:
                    cregs = (ClassicalRegister(regs[1], "c"),)
                regs = qregs + cregs
            else:
                raise CircuitError(
                    "QuantumCircuit parameters can be Registers or Integers."
                    " If Integers, up to 2 arguments. QuantumCircuit was called"
                    " with %s." % (regs,)
                )

        for register in regs:
            if isinstance(register, Register) and any(
                register.name == reg.name for reg in self.qregs + self.cregs
            ):
                raise CircuitError('register name "%s" already exists' % register.name)

            if isinstance(register, AncillaRegister):
                for bit in register:
                    if bit not in self._qubit_indices:
                        self._ancillas.append(bit)

            if isinstance(register, QuantumRegister):
                self.qregs.append(register)

                for idx, bit in enumerate(register):
                    if bit in self._qubit_indices:
                        self._qubit_indices[bit].registers.append((register, idx))
                    else:
                        self._qubits.append(bit)
                        self._qubit_indices[bit] = BitLocations(
                            len(self._qubits) - 1, [(register, idx)]
                        )

            elif isinstance(register, ClassicalRegister):
                self.cregs.append(register)

                for idx, bit in enumerate(register):
                    if bit in self._clbit_indices:
                        self._clbit_indices[bit].registers.append((register, idx))
                    else:
                        self._clbits.append(bit)
                        self._clbit_indices[bit] = BitLocations(
                            len(self._clbits) - 1, [(register, idx)]
                        )

            elif isinstance(register, list):
                self.add_bits(register)
            else:
                raise CircuitError("expected a register")

    def add_bits(self, bits: Iterable[Bit]) -> None:
        """Add Bits to the circuit."""
        duplicate_bits = set(self._qubit_indices).union(self._clbit_indices).intersection(bits)
        if duplicate_bits:
            raise CircuitError(f"Attempted to add bits found already in circuit: {duplicate_bits}")

        for bit in bits:
            if isinstance(bit, AncillaQubit):
                self._ancillas.append(bit)
            if isinstance(bit, Qubit):
                self._qubits.append(bit)
                self._qubit_indices[bit] = BitLocations(len(self._qubits) - 1, [])
            elif isinstance(bit, Clbit):
                self._clbits.append(bit)
                self._clbit_indices[bit] = BitLocations(len(self._clbits) - 1, [])
            else:
                raise CircuitError(
                    "Expected an instance of Qubit, Clbit, or "
                    "AncillaQubit, but was passed {}".format(bit)
                )

    def find_bit(self, bit: Bit) -> BitLocations:
        """Find locations in the circuit which can be used to reference a given :obj:`~Bit`.

        Args:
            bit (Bit): The bit to locate.

        Returns:
            namedtuple(int, List[Tuple(Register, int)]): A 2-tuple. The first element (``index``)
                contains the index at which the ``Bit`` can be found (in either
                :obj:`~QuantumCircuit.qubits`, :obj:`~QuantumCircuit.clbits`, depending on its
                type). The second element (``registers``) is a list of ``(register, index)``
                pairs with an entry for each :obj:`~Register` in the circuit which contains the
                :obj:`~Bit` (and the index in the :obj:`~Register` at which it can be found).

        Notes:
            The circuit index of an :obj:`~AncillaQubit` will be its index in
            :obj:`~QuantumCircuit.qubits`, not :obj:`~QuantumCircuit.ancillas`.

        Raises:
            CircuitError: If the supplied :obj:`~Bit` was of an unknown type.
            CircuitError: If the supplied :obj:`~Bit` could not be found on the circuit.
        """

        try:
            if isinstance(bit, Qubit):
                return self._qubit_indices[bit]
            elif isinstance(bit, Clbit):
                return self._clbit_indices[bit]
            else:
                raise CircuitError(f"Could not locate bit of unknown type: {type(bit)}")
        except KeyError as err:
            raise CircuitError(
                f"Could not locate provided bit: {bit}. Has it been added to the QuantumCircuit?"
            ) from err

    def _check_dups(self, qubits: Sequence[Qubit]) -> None:
        """Raise exception if list of qubits contains duplicates."""
        squbits = set(qubits)
        if len(squbits) != len(qubits):
            raise CircuitError("duplicate qubit arguments")

    def to_instruction(
        self,
        parameter_map: Optional[Dict[Parameter, ParameterValueType]] = None,
        label: Optional[str] = None,
    ) -> Instruction:
        """Create an Instruction out of this circuit.

        Args:
            parameter_map(dict): For parameterized circuits, a mapping from
               parameters in the circuit to parameters to be used in the
               instruction. If None, existing circuit parameters will also
               parameterize the instruction.
            label (str): Optional gate label.

        Returns:
            qiskit.circuit.Instruction: a composite instruction encapsulating this circuit
            (can be decomposed back)
        """
        from qiskit.converters.circuit_to_instruction import circuit_to_instruction

        return circuit_to_instruction(self, parameter_map, label=label)

    def to_gate(
        self,
        parameter_map: Optional[Dict[Parameter, ParameterValueType]] = None,
        label: Optional[str] = None,
    ) -> Gate:
        """Create a Gate out of this circuit.

        Args:
            parameter_map(dict): For parameterized circuits, a mapping from
               parameters in the circuit to parameters to be used in the
               gate. If None, existing circuit parameters will also
               parameterize the gate.
            label (str): Optional gate label.

        Returns:
            Gate: a composite gate encapsulating this circuit
            (can be decomposed back)
        """
        from qiskit.converters.circuit_to_gate import circuit_to_gate

        return circuit_to_gate(self, parameter_map, label=label)

    def decompose(
        self,
        gates_to_decompose: Optional[
            Union[Type[Gate], Sequence[Type[Gate]], Sequence[str], str]
        ] = None,
        reps: int = 1,
    ) -> "QuantumCircuit":
        """Call a decomposition pass on this circuit,
        to decompose one level (shallow decompose).

        Args:
            gates_to_decompose (str or list(str)): optional subset of gates to decompose.
                Defaults to all gates in circuit.
            reps (int): Optional number of times the circuit should be decomposed.
                For instance, ``reps=2`` equals calling ``circuit.decompose().decompose()``.
                can decompose specific gates specific time

        Returns:
            QuantumCircuit: a circuit one level decomposed
        """
        # pylint: disable=cyclic-import
        from qiskit.transpiler.passes.basis.decompose import Decompose
        from qiskit.transpiler.passes.synthesis import HighLevelSynthesis
        from qiskit.converters.circuit_to_dag import circuit_to_dag
        from qiskit.converters.dag_to_circuit import dag_to_circuit

        dag = circuit_to_dag(self)
        dag = HighLevelSynthesis().run(dag)
        pass_ = Decompose(gates_to_decompose)
        for _ in range(reps):
            dag = pass_.run(dag)
        return dag_to_circuit(dag)

    def qasm(
        self,
        formatted: bool = False,
        filename: Optional[str] = None,
        encoding: Optional[str] = None,
    ) -> Optional[str]:
        """Return OpenQASM string.

        Args:
            formatted (bool): Return formatted Qasm string.
            filename (str): Save Qasm to file with name 'filename'.
            encoding (str): Optionally specify the encoding to use for the
                output file if ``filename`` is specified. By default this is
                set to the system's default encoding (ie whatever
                ``locale.getpreferredencoding()`` returns) and can be set to
                any valid codec or alias from stdlib's
                `codec module <https://docs.python.org/3/library/codecs.html#standard-encodings>`__

        Returns:
            str: If formatted=False.

        Raises:
            MissingOptionalLibraryError: If pygments is not installed and ``formatted`` is
                ``True``.
            QasmError: If circuit has free parameters.
        """

        if self.num_parameters > 0:
            raise QasmError("Cannot represent circuits with unbound parameters in OpenQASM 2.")

        existing_gate_names = [
            "barrier",
            "measure",
            "reset",
            "u3",
            "u2",
            "u1",
            "cx",
            "id",
            "u0",
            "u",
            "p",
            "x",
            "y",
            "z",
            "h",
            "s",
            "sdg",
            "t",
            "tdg",
            "rx",
            "ry",
            "rz",
            "sx",
            "sxdg",
            "cz",
            "ccz",
            "cy",
            "swap",
            "ch",
            "ccx",
            "cswap",
            "crx",
            "cry",
            "crz",
            "cu1",
            "cp",
            "cu3",
            "csx",
            "cs",
            "csdg",
            "cu",
            "rxx",
            "rzz",
            "rccx",
            "rc3x",
            "c3x",
            "c3sx",  # This is the Qiskit gate name, but the qelib1.inc name is 'c3sqrtx'.
            "c4x",
        ]

        existing_composite_circuits = []

        string_temp = self.header + "\n"
        string_temp += self.extension_lib + "\n"

        regless_qubits = [bit for bit in self.qubits if not self.find_bit(bit).registers]
        regless_clbits = [bit for bit in self.clbits if not self.find_bit(bit).registers]
        dummy_registers = []
        if regless_qubits:
            dummy_registers.append(QuantumRegister(name="qregless", bits=regless_qubits))
        if regless_clbits:
            dummy_registers.append(ClassicalRegister(name="cregless", bits=regless_clbits))
        register_escaped_names = {}
        for regs in (self.qregs, self.cregs, dummy_registers):
            for reg in regs:
                register_escaped_names[
                    _make_unique(_qasm_escape_name(reg.name, "reg_"), register_escaped_names)
                ] = reg
        bit_labels = {
            bit: "%s[%d]" % (name, idx)
            for name, register in register_escaped_names.items()
            for (idx, bit) in enumerate(register)
        }
        for name, reg in register_escaped_names.items():
            string_temp += (
                f"{'qreg' if isinstance(reg, QuantumRegister) else 'creg'} {name}[{reg.size}];\n"
            )

        for instruction in self._data:
            operation = instruction.operation
            if operation.name == "measure":
                qubit = instruction.qubits[0]
                clbit = instruction.clbits[0]
                string_temp += "{} {} -> {};\n".format(
                    operation.qasm(),
                    bit_labels[qubit],
                    bit_labels[clbit],
                )
            elif operation.name == "reset":
                string_temp += f"reset {bit_labels[instruction.qubits[0]]}\n"
            elif operation.name == "barrier":
                qargs = ",".join(bit_labels[q] for q in instruction.qubits)
                string_temp += "barrier;\n" if not qargs else f"barrier {qargs};\n"
            else:
                # Check instructions names or label are valid
                escaped = _qasm_escape_name(operation.name, "gate_")
                if escaped != operation.name:
                    operation = operation.copy(name=escaped)

                # decompose gate using definitions if they are not defined in OpenQASM2
                if operation.name not in existing_gate_names:
                    op_qasm_name = None
                    if operation.name == "permutation":
                        op_qasm_name = getattr(operation, "_qasm_name", None)
                    if op_qasm_name:
                        operation = operation.copy(name=op_qasm_name)

                    if operation not in existing_composite_circuits:
                        if operation.name in [
                            operation.name for operation in existing_composite_circuits
                        ]:
                            # append operation id to name of operation copy to make it unique
                            operation = operation.copy(name=f"{operation.name}_{id(operation)}")

                        existing_composite_circuits.append(operation)

                        # Strictly speaking, the code below does not work for operations that
                        # do not have the "definition" method but require a complex (recursive)
                        # "_qasm_definition". Fortunately, right now we do not have any such operations.
                        if getattr(operation, "definition", None) is not None:
                            _add_sub_instruction_to_existing_composite_circuits(
                                operation, existing_gate_names, existing_composite_circuits
                            )

                # Insert qasm representation of the original instruction
                string_temp += "{} {};\n".format(
                    operation.qasm(),
                    ",".join([bit_labels[j] for j in instruction.qubits + instruction.clbits]),
                )

        # insert gate definitions
        string_temp = _insert_composite_gate_definition_qasm(
            string_temp, existing_composite_circuits, self.extension_lib
        )

        if filename:
            with open(filename, "w+", encoding=encoding) as file:
                file.write(string_temp)
            file.close()

        if formatted:
            if not HAS_PYGMENTS:
                raise MissingOptionalLibraryError(
                    libname="pygments>2.4",
                    name="formatted QASM output",
                    pip_install="pip install pygments",
                )
            code = pygments.highlight(
                string_temp, OpenQASMLexer(), Terminal256Formatter(style=QasmTerminalStyle)
            )
            print(code)
            return None
        else:
            return string_temp

    def draw(
        self,
        output: Optional[str] = None,
        scale: Optional[float] = None,
        filename: Optional[str] = None,
        style: Optional[Union[dict, str]] = None,
        interactive: bool = False,
        plot_barriers: bool = True,
        reverse_bits: bool = None,
        justify: Optional[str] = None,
        vertical_compression: Optional[str] = "medium",
        idle_wires: bool = True,
        with_layout: bool = True,
        fold: Optional[int] = None,
        # The type of ax is matplotlib.axes.Axes, but this is not a fixed dependency, so cannot be
        # safely forward-referenced.
        ax: Optional[typing.Any] = None,
        initial_state: bool = False,
        cregbundle: bool = None,
        wire_order: list = None,
    ):
        """Draw the quantum circuit. Use the output parameter to choose the drawing format:

        **text**: ASCII art TextDrawing that can be printed in the console.

        **mpl**: images with color rendered purely in Python using matplotlib.

        **latex**: high-quality images compiled via latex.

        **latex_source**: raw uncompiled latex output.

        Args:
            output (str): select the output method to use for drawing the circuit.
                Valid choices are ``text``, ``mpl``, ``latex``, ``latex_source``.
                By default the `text` drawer is used unless the user config file
                (usually ``~/.qiskit/settings.conf``) has an alternative backend set
                as the default. For example, ``circuit_drawer = latex``. If the output
                kwarg is set, that backend will always be used over the default in
                the user config file.
            scale (float): scale of image to draw (shrink if < 1.0). Only used by
                the `mpl`, `latex` and `latex_source` outputs. Defaults to 1.0.
            filename (str): file path to save image to. Defaults to None.
            style (dict or str): dictionary of style or file name of style json file.
                This option is only used by the `mpl` or `latex` output type.
                If `style` is a str, it is used as the path to a json file
                which contains a style dict. The file will be opened, parsed, and
                then any style elements in the dict will replace the default values
                in the input dict. A file to be loaded must end in ``.json``, but
                the name entered here can omit ``.json``. For example,
                ``style='iqx.json'`` or ``style='iqx'``.
                If `style` is a dict and the ``'name'`` key is set, that name
                will be used to load a json file, followed by loading the other
                items in the style dict. For example, ``style={'name': 'iqx'}``.
                If `style` is not a str and `name` is not a key in the style dict,
                then the default value from the user config file (usually
                ``~/.qiskit/settings.conf``) will be used, for example,
                ``circuit_mpl_style = iqx``.
                If none of these are set, the `default` style will be used.
                The search path for style json files can be specified in the user
                config, for example,
                ``circuit_mpl_style_path = /home/user/styles:/home/user``.
                See: :class:`~qiskit.visualization.qcstyle.DefaultStyle` for more
                information on the contents.
            interactive (bool): when set to true, show the circuit in a new window
                (for `mpl` this depends on the matplotlib backend being used
                supporting this). Note when used with either the `text` or the
                `latex_source` output type this has no effect and will be silently
                ignored. Defaults to False.
            reverse_bits (bool): when set to True, reverse the bit order inside
                registers for the output visualization. Defaults to False unless the
                user config file (usually ``~/.qiskit/settings.conf``) has an
                alternative value set. For example, ``circuit_reverse_bits = True``.
            plot_barriers (bool): enable/disable drawing barriers in the output
                circuit. Defaults to True.
            justify (string): options are ``left``, ``right`` or ``none``. If
                anything else is supplied, it defaults to left justified. It refers
                to where gates should be placed in the output circuit if there is
                an option. ``none`` results in each gate being placed in its own
                column.
            vertical_compression (string): ``high``, ``medium`` or ``low``. It
                merges the lines generated by the `text` output so the drawing
                will take less vertical room.  Default is ``medium``. Only used by
                the `text` output, will be silently ignored otherwise.
            idle_wires (bool): include idle wires (wires with no circuit elements)
                in output visualization. Default is True.
            with_layout (bool): include layout information, with labels on the
                physical layout. Default is True.
            fold (int): sets pagination. It can be disabled using -1. In `text`,
                sets the length of the lines. This is useful when the drawing does
                not fit in the console. If None (default), it will try to guess the
                console width using ``shutil.get_terminal_size()``. However, if
                running in jupyter, the default line length is set to 80 characters.
                In `mpl`, it is the number of (visual) layers before folding.
                Default is 25.
            ax (matplotlib.axes.Axes): Only used by the `mpl` backend. An optional
                Axes object to be used for the visualization output. If none is
                specified, a new matplotlib Figure will be created and used.
                Additionally, if specified there will be no returned Figure since
                it is redundant.
            initial_state (bool): Optional. Adds ``|0>`` in the beginning of the wire.
                Default is False.
            cregbundle (bool): Optional. If set True, bundle classical registers.
                Default is True, except for when ``output`` is set to  ``"text"``.
            wire_order (list): Optional. A list of integers used to reorder the display
                of the bits. The list must have an entry for every bit with the bits
                in the range 0 to (num_qubits + num_clbits).

        Returns:
            :class:`TextDrawing` or :class:`matplotlib.figure` or :class:`PIL.Image` or
            :class:`str`:

            * `TextDrawing` (output='text')
                A drawing that can be printed as ascii art.
            * `matplotlib.figure.Figure` (output='mpl')
                A matplotlib figure object for the circuit diagram.
            * `PIL.Image` (output='latex')
                An in-memory representation of the image of the circuit diagram.
            * `str` (output='latex_source')
                The LaTeX source code for visualizing the circuit diagram.

        Raises:
            VisualizationError: when an invalid output method is selected
            ImportError: when the output methods requires non-installed libraries.

        Example:
            .. plot::
               :include-source:

               from qiskit import QuantumRegister, ClassicalRegister, QuantumCircuit
               q = QuantumRegister(1)
               c = ClassicalRegister(1)
               qc = QuantumCircuit(q, c)
               qc.h(q)
               qc.measure(q, c)
               qc.draw(output='mpl', style={'backgroundcolor': '#EEEEEE'})
        """

        # pylint: disable=cyclic-import
        from qiskit.visualization import circuit_drawer

        return circuit_drawer(
            self,
            scale=scale,
            filename=filename,
            style=style,
            output=output,
            interactive=interactive,
            plot_barriers=plot_barriers,
            reverse_bits=reverse_bits,
            justify=justify,
            vertical_compression=vertical_compression,
            idle_wires=idle_wires,
            with_layout=with_layout,
            fold=fold,
            ax=ax,
            initial_state=initial_state,
            cregbundle=cregbundle,
            wire_order=wire_order,
        )

    def size(
        self,
        filter_function: Optional[callable] = lambda x: not getattr(
            x.operation, "_directive", False
        ),
    ) -> int:
        """Returns total number of instructions in circuit.

        Args:
            filter_function (callable): a function to filter out some instructions.
                Should take as input a tuple of (Instruction, list(Qubit), list(Clbit)).
                By default filters out "directives", such as barrier or snapshot.

        Returns:
            int: Total number of gate operations.
        """
        return sum(map(filter_function, self._data))

    def depth(
        self,
        filter_function: Optional[callable] = lambda x: not getattr(
            x.operation, "_directive", False
        ),
    ) -> int:
        """Return circuit depth (i.e., length of critical path).

        Args:
            filter_function (callable): A function to filter instructions.
                Should take as input a tuple of (Instruction, list(Qubit), list(Clbit)).
                Instructions for which the function returns False are ignored in the
                computation of the circuit depth.
                By default filters out "directives", such as barrier or snapshot.

        Returns:
            int: Depth of circuit.

        Notes:
            The circuit depth and the DAG depth need not be the
            same.
        """
        # Assign each bit in the circuit a unique integer
        # to index into op_stack.
        bit_indices = {bit: idx for idx, bit in enumerate(self.qubits + self.clbits)}

        # If no bits, return 0
        if not bit_indices:
            return 0

        # A list that holds the height of each qubit
        # and classical bit.
        op_stack = [0] * len(bit_indices)

        # Here we are playing a modified version of
        # Tetris where we stack gates, but multi-qubit
        # gates, or measurements have a block for each
        # qubit or cbit that are connected by a virtual
        # line so that they all stacked at the same depth.
        # Conditional gates act on all cbits in the register
        # they are conditioned on.
        # The max stack height is the circuit depth.
        for instruction in self._data:
            levels = []
            reg_ints = []
            for ind, reg in enumerate(instruction.qubits + instruction.clbits):
                # Add to the stacks of the qubits and
                # cbits used in the gate.
                reg_ints.append(bit_indices[reg])
                if filter_function(instruction):
                    levels.append(op_stack[reg_ints[ind]] + 1)
                else:
                    levels.append(op_stack[reg_ints[ind]])
            # Assuming here that there is no conditional
            # snapshots or barriers ever.
            if getattr(instruction.operation, "condition", None):
                # Controls operate over all bits of a classical register
                # or over a single bit
                if isinstance(instruction.operation.condition[0], Clbit):
                    condition_bits = [instruction.operation.condition[0]]
                else:
                    condition_bits = instruction.operation.condition[0]
                for cbit in condition_bits:
                    idx = bit_indices[cbit]
                    if idx not in reg_ints:
                        reg_ints.append(idx)
                        levels.append(op_stack[idx] + 1)

            max_level = max(levels)
            for ind in reg_ints:
                op_stack[ind] = max_level

        return max(op_stack)

    def width(self) -> int:
        """Return number of qubits plus clbits in circuit.

        Returns:
            int: Width of circuit.

        """
        return len(self.qubits) + len(self.clbits)

    @property
    def num_qubits(self) -> int:
        """Return number of qubits."""
        return len(self.qubits)

    @property
    def num_ancillas(self) -> int:
        """Return the number of ancilla qubits."""
        return len(self.ancillas)

    @property
    def num_clbits(self) -> int:
        """Return number of classical bits."""
        return len(self.clbits)

    # The stringified return type is because OrderedDict can't be subscripted before Python 3.9, and
    # typing.OrderedDict wasn't added until 3.7.2.  It can be turned into a proper type once 3.6
    # support is dropped.
    def count_ops(self) -> "OrderedDict[Instruction, int]":
        """Count each operation kind in the circuit.

        Returns:
            OrderedDict: a breakdown of how many operations of each kind, sorted by amount.
        """
        count_ops: Dict[Instruction, int] = {}
        for instruction in self._data:
            count_ops[instruction.operation.name] = count_ops.get(instruction.operation.name, 0) + 1
        return OrderedDict(sorted(count_ops.items(), key=lambda kv: kv[1], reverse=True))

    def num_nonlocal_gates(self) -> int:
        """Return number of non-local gates (i.e. involving 2+ qubits).

        Conditional nonlocal gates are also included.
        """
        multi_qubit_gates = 0
        for instruction in self._data:
            if instruction.operation.num_qubits > 1 and not getattr(
                instruction.operation, "_directive", False
            ):
                multi_qubit_gates += 1
        return multi_qubit_gates

    def get_instructions(self, name: str) -> List[CircuitInstruction]:
        """Get instructions matching name.

        Args:
            name (str): The name of instruction to.

        Returns:
            list(tuple): list of (instruction, qargs, cargs).
        """
        return [match for match in self._data if match.operation.name == name]

    def num_connected_components(self, unitary_only: bool = False) -> int:
        """How many non-entangled subcircuits can the circuit be factored to.

        Args:
            unitary_only (bool): Compute only unitary part of graph.

        Returns:
            int: Number of connected components in circuit.
        """
        # Convert registers to ints (as done in depth).
        bits = self.qubits if unitary_only else (self.qubits + self.clbits)
        bit_indices = {bit: idx for idx, bit in enumerate(bits)}

        # Start with each qubit or cbit being its own subgraph.
        sub_graphs = [[bit] for bit in range(len(bit_indices))]

        num_sub_graphs = len(sub_graphs)

        # Here we are traversing the gates and looking to see
        # which of the sub_graphs the gate joins together.
        for instruction in self._data:
            if unitary_only:
                args = instruction.qubits
                num_qargs = len(args)
            else:
                args = instruction.qubits + instruction.clbits
                num_qargs = len(args) + (
                    1 if getattr(instruction.operation, "condition", None) else 0
                )

            if num_qargs >= 2 and not getattr(instruction.operation, "_directive", False):
                graphs_touched = []
                num_touched = 0
                # Controls necessarily join all the cbits in the
                # register that they use.
                if not unitary_only:
                    for bit in instruction.operation.condition_bits:
                        idx = bit_indices[bit]
                        for k in range(num_sub_graphs):
                            if idx in sub_graphs[k]:
                                graphs_touched.append(k)
                                break

                for item in args:
                    reg_int = bit_indices[item]
                    for k in range(num_sub_graphs):
                        if reg_int in sub_graphs[k]:
                            if k not in graphs_touched:
                                graphs_touched.append(k)
                                break

                graphs_touched = list(set(graphs_touched))
                num_touched = len(graphs_touched)

                # If the gate touches more than one subgraph
                # join those graphs together and return
                # reduced number of subgraphs
                if num_touched > 1:
                    connections = []
                    for idx in graphs_touched:
                        connections.extend(sub_graphs[idx])
                    _sub_graphs = []
                    for idx in range(num_sub_graphs):
                        if idx not in graphs_touched:
                            _sub_graphs.append(sub_graphs[idx])
                    _sub_graphs.append(connections)
                    sub_graphs = _sub_graphs
                    num_sub_graphs -= num_touched - 1
            # Cannot go lower than one so break
            if num_sub_graphs == 1:
                break
        return num_sub_graphs

    def num_unitary_factors(self) -> int:
        """Computes the number of tensor factors in the unitary
        (quantum) part of the circuit only.
        """
        return self.num_connected_components(unitary_only=True)

    def num_tensor_factors(self) -> int:
        """Computes the number of tensor factors in the unitary
        (quantum) part of the circuit only.

        Notes:
            This is here for backwards compatibility, and will be
            removed in a future release of Qiskit. You should call
            `num_unitary_factors` instead.
        """
        return self.num_unitary_factors()

    def copy(self, name: Optional[str] = None) -> "QuantumCircuit":
        """Copy the circuit.

        Args:
          name (str): name to be given to the copied circuit. If None, then the name stays the same

        Returns:
          QuantumCircuit: a deepcopy of the current circuit, with the specified name
        """
        cpy = self.copy_empty_like(name)

        operation_copies = {
            id(instruction.operation): instruction.operation.copy() for instruction in self._data
        }

        cpy._parameter_table = ParameterTable(
            {
                param: ParameterReferences(
                    (operation_copies[id(operation)], param_index)
                    for operation, param_index in self._parameter_table[param]
                )
                for param in self._parameter_table
            }
        )

        cpy._data = [
            instruction.replace(operation=operation_copies[id(instruction.operation)])
            for instruction in self._data
        ]

        return cpy

    def copy_empty_like(self, name: Optional[str] = None) -> "QuantumCircuit":
        """Return a copy of self with the same structure but empty.

        That structure includes:
            * name, calibrations and other metadata
            * global phase
            * all the qubits and clbits, including the registers

        Args:
            name (str): Name for the copied circuit. If None, then the name stays the same.

        Returns:
            QuantumCircuit: An empty copy of self.
        """
        cpy = copy.copy(self)
        # copy registers correctly, in copy.copy they are only copied via reference
        cpy.qregs = self.qregs.copy()
        cpy.cregs = self.cregs.copy()
        cpy._qubits = self._qubits.copy()
        cpy._ancillas = self._ancillas.copy()
        cpy._clbits = self._clbits.copy()
        cpy._qubit_indices = self._qubit_indices.copy()
        cpy._clbit_indices = self._clbit_indices.copy()

        cpy._parameter_table = ParameterTable()
        cpy._data = []

        cpy._calibrations = copy.deepcopy(self._calibrations)
        cpy._metadata = copy.deepcopy(self._metadata)

        if name:
            cpy.name = name
        return cpy

    def clear(self) -> None:
        """Clear all instructions in self.

        Clearing the circuits will keep the metadata and calibrations.
        """
        self._data.clear()
        self._parameter_table.clear()

    def _create_creg(self, length: int, name: str) -> ClassicalRegister:
        """Creates a creg, checking if ClassicalRegister with same name exists"""
        if name in [creg.name for creg in self.cregs]:
            save_prefix = ClassicalRegister.prefix
            ClassicalRegister.prefix = name
            new_creg = ClassicalRegister(length)
            ClassicalRegister.prefix = save_prefix
        else:
            new_creg = ClassicalRegister(length, name)
        return new_creg

    def _create_qreg(self, length: int, name: str) -> QuantumRegister:
        """Creates a qreg, checking if QuantumRegister with same name exists"""
        if name in [qreg.name for qreg in self.qregs]:
            save_prefix = QuantumRegister.prefix
            QuantumRegister.prefix = name
            new_qreg = QuantumRegister(length)
            QuantumRegister.prefix = save_prefix
        else:
            new_qreg = QuantumRegister(length, name)
        return new_qreg

    def reset(self, qubit: QubitSpecifier) -> InstructionSet:
        """Reset the quantum bit(s) to their default state.

        Args:
            qubit: qubit(s) to reset.

        Returns:
            qiskit.circuit.InstructionSet: handle to the added instruction.
        """
        return self.append(Reset(), [qubit], [])

    def measure(self, qubit: QubitSpecifier, cbit: ClbitSpecifier) -> InstructionSet:
        """Measure quantum bit into classical bit (tuples).

        Args:
            qubit: qubit to measure.
            cbit: classical bit to place the measurement in.

        Returns:
            qiskit.circuit.InstructionSet: handle to the added instructions.

        Raises:
            CircuitError: if arguments have bad format.
        """
        return self.append(Measure(), [qubit], [cbit])

    def measure_active(self, inplace: bool = True) -> Optional["QuantumCircuit"]:
        """Adds measurement to all non-idle qubits. Creates a new ClassicalRegister with
        a size equal to the number of non-idle qubits being measured.

        Returns a new circuit with measurements if `inplace=False`.

        Args:
            inplace (bool): All measurements inplace or return new circuit.

        Returns:
            QuantumCircuit: Returns circuit with measurements when `inplace = False`.
        """
        from qiskit.converters.circuit_to_dag import circuit_to_dag

        if inplace:
            circ = self
        else:
            circ = self.copy()
        dag = circuit_to_dag(circ)
        qubits_to_measure = [qubit for qubit in circ.qubits if qubit not in dag.idle_wires()]
        new_creg = circ._create_creg(len(qubits_to_measure), "measure")
        circ.add_register(new_creg)
        circ.barrier()
        circ.measure(qubits_to_measure, new_creg)

        if not inplace:
            return circ
        else:
            return None

    def measure_all(
        self, inplace: bool = True, add_bits: bool = True
    ) -> Optional["QuantumCircuit"]:
        """Adds measurement to all qubits.

        By default, adds new classical bits in a :obj:`.ClassicalRegister` to store these
        measurements.  If ``add_bits=False``, the results of the measurements will instead be stored
        in the already existing classical bits, with qubit ``n`` being measured into classical bit
        ``n``.

        Returns a new circuit with measurements if ``inplace=False``.

        Args:
            inplace (bool): All measurements inplace or return new circuit.
            add_bits (bool): Whether to add new bits to store the results.

        Returns:
            QuantumCircuit: Returns circuit with measurements when ``inplace=False``.

        Raises:
            CircuitError: if ``add_bits=False`` but there are not enough classical bits.
        """
        if inplace:
            circ = self
        else:
            circ = self.copy()
        if add_bits:
            new_creg = circ._create_creg(len(circ.qubits), "meas")
            circ.add_register(new_creg)
            circ.barrier()
            circ.measure(circ.qubits, new_creg)
        else:
            if len(circ.clbits) < len(circ.qubits):
                raise CircuitError(
                    "The number of classical bits must be equal or greater than "
                    "the number of qubits."
                )
            circ.barrier()
            circ.measure(circ.qubits, circ.clbits[0 : len(circ.qubits)])

        if not inplace:
            return circ
        else:
            return None

    def remove_final_measurements(self, inplace: bool = True) -> Optional["QuantumCircuit"]:
        """Removes final measurements and barriers on all qubits if they are present.
        Deletes the classical registers that were used to store the values from these measurements
        that become idle as a result of this operation, and deletes classical bits that are
        referenced only by removed registers, or that aren't referenced at all but have
        become idle as a result of this operation.

        Measurements and barriers are considered final if they are
        followed by no other operations (aside from other measurements or barriers.)

        Args:
            inplace (bool): All measurements removed inplace or return new circuit.

        Returns:
            QuantumCircuit: Returns the resulting circuit when ``inplace=False``, else None.
        """
        # pylint: disable=cyclic-import
        from qiskit.transpiler.passes import RemoveFinalMeasurements
        from qiskit.converters import circuit_to_dag

        if inplace:
            circ = self
        else:
            circ = self.copy()

        dag = circuit_to_dag(circ)
        remove_final_meas = RemoveFinalMeasurements()
        new_dag = remove_final_meas.run(dag)
        kept_cregs = set(new_dag.cregs.values())
        kept_clbits = set(new_dag.clbits)

        # Filter only cregs/clbits still in new DAG, preserving original circuit order
        cregs_to_add = [creg for creg in circ.cregs if creg in kept_cregs]
        clbits_to_add = [clbit for clbit in circ._clbits if clbit in kept_clbits]

        # Clear cregs and clbits
        circ.cregs = []
        circ._clbits = []
        circ._clbit_indices = {}

        # We must add the clbits first to preserve the original circuit
        # order. This way, add_register never adds clbits and just
        # creates registers that point to them.
        circ.add_bits(clbits_to_add)
        for creg in cregs_to_add:
            circ.add_register(creg)

        # Clear instruction info
        circ.data.clear()
        circ._parameter_table.clear()

        # Set circ instructions to match the new DAG
        for node in new_dag.topological_op_nodes():
            # Get arguments for classical condition (if any)
            inst = node.op.copy()
            circ.append(inst, node.qargs, node.cargs)

        if not inplace:
            return circ
        else:
            return None

    @staticmethod
    def from_qasm_file(path: str) -> "QuantumCircuit":
        """Take in a QASM file and generate a QuantumCircuit object.

        Args:
          path (str): Path to the file for a QASM program
        Return:
          QuantumCircuit: The QuantumCircuit object for the input QASM
        """
        qasm = Qasm(filename=path)
        return _circuit_from_qasm(qasm)

    @staticmethod
    def from_qasm_str(qasm_str: str) -> "QuantumCircuit":
        """Take in a QASM string and generate a QuantumCircuit object.

        Args:
          qasm_str (str): A QASM program string
        Return:
          QuantumCircuit: The QuantumCircuit object for the input QASM
        """
        qasm = Qasm(data=qasm_str)
        return _circuit_from_qasm(qasm)

    @property
    def global_phase(self) -> ParameterValueType:
        """Return the global phase of the circuit in radians."""
        return self._global_phase

    @global_phase.setter
    def global_phase(self, angle: ParameterValueType):
        """Set the phase of the circuit.

        Args:
            angle (float, ParameterExpression): radians
        """
        if isinstance(angle, ParameterExpression) and angle.parameters:
            self._global_phase = angle
        else:
            # Set the phase to the [0, 2π) interval
            angle = float(angle)
            if not angle:
                self._global_phase = 0
            else:
                self._global_phase = angle % (2 * np.pi)

    @property
    def parameters(self) -> ParameterView:
        """The parameters defined in the circuit.

        This attribute returns the :class:`.Parameter` objects in the circuit sorted
        alphabetically. Note that parameters instantiated with a :class:`.ParameterVector`
        are still sorted numerically.

        Examples:

            The snippet below shows that insertion order of parameters does not matter.

            .. code-block:: python

                >>> from qiskit.circuit import QuantumCircuit, Parameter
                >>> a, b, elephant = Parameter("a"), Parameter("b"), Parameter("elephant")
                >>> circuit = QuantumCircuit(1)
                >>> circuit.rx(b, 0)
                >>> circuit.rz(elephant, 0)
                >>> circuit.ry(a, 0)
                >>> circuit.parameters  # sorted alphabetically!
                ParameterView([Parameter(a), Parameter(b), Parameter(elephant)])

            Bear in mind that alphabetical sorting might be unituitive when it comes to numbers.
            The literal "10" comes before "2" in strict alphabetical sorting.

            .. code-block:: python

                >>> from qiskit.circuit import QuantumCircuit, Parameter
                >>> angles = [Parameter("angle_1"), Parameter("angle_2"), Parameter("angle_10")]
                >>> circuit = QuantumCircuit(1)
                >>> circuit.u(*angles, 0)
                >>> circuit.draw()
                   ┌─────────────────────────────┐
                q: ┤ U(angle_1,angle_2,angle_10) ├
                   └─────────────────────────────┘
                >>> circuit.parameters
                ParameterView([Parameter(angle_1), Parameter(angle_10), Parameter(angle_2)])

            To respect numerical sorting, a :class:`.ParameterVector` can be used.

            .. code-block:: python

            >>> from qiskit.circuit import QuantumCircuit, Parameter, ParameterVector
            >>> x = ParameterVector("x", 12)
            >>> circuit = QuantumCircuit(1)
            >>> for x_i in x:
            ...     circuit.rx(x_i, 0)
            >>> circuit.parameters
            ParameterView([
                ParameterVectorElement(x[0]), ParameterVectorElement(x[1]),
                ParameterVectorElement(x[2]), ParameterVectorElement(x[3]),
                ..., ParameterVectorElement(x[11])
            ])


        Returns:
            The sorted :class:`.Parameter` objects in the circuit.
        """
        # parameters from gates
        if self._parameters is None:
            unsorted = self._unsorted_parameters()
            self._parameters = sorted(unsorted, key=functools.cmp_to_key(_compare_parameters))

        # return as parameter view, which implements the set and list interface
        return ParameterView(self._parameters)

    @property
    def num_parameters(self) -> int:
        """The number of parameter objects in the circuit."""
        return len(self._unsorted_parameters())

    def _unsorted_parameters(self) -> Set[Parameter]:
        """Efficiently get all parameters in the circuit, without any sorting overhead."""
        parameters = set(self._parameter_table)
        if isinstance(self.global_phase, ParameterExpression):
            parameters.update(self.global_phase.parameters)

        return parameters

    def assign_parameters(
        self,
        parameters: Union[Mapping[Parameter, ParameterValueType], Sequence[ParameterValueType]],
        inplace: bool = False,
    ) -> Optional["QuantumCircuit"]:
        """Assign parameters to new parameters or values.

        If ``parameters`` is passed as a dictionary, the keys must be :class:`.Parameter`
        instances in the current circuit. The values of the dictionary can either be numeric values
        or new parameter objects.

        If ``parameters`` is passed as a list or array, the elements are assigned to the
        current parameters in the order of :attr:`parameters` which is sorted
        alphabetically (while respecting the ordering in :class:`.ParameterVector` objects).

        The values can be assigned to the current circuit object or to a copy of it.

        Args:
            parameters: Either a dictionary or iterable specifying the new parameter values.
            inplace: If False, a copy of the circuit with the bound parameters is returned.
                If True the circuit instance itself is modified.

        Raises:
            CircuitError: If parameters is a dict and contains parameters not present in the
                circuit.
            ValueError: If parameters is a list/array and the length mismatches the number of free
                parameters in the circuit.

        Returns:
            A copy of the circuit with bound parameters, if ``inplace`` is False, otherwise None.

        Examples:

            Create a parameterized circuit and assign the parameters in-place.

            .. plot::
               :include-source:

               from qiskit.circuit import QuantumCircuit, Parameter

               circuit = QuantumCircuit(2)
               params = [Parameter('A'), Parameter('B'), Parameter('C')]
               circuit.ry(params[0], 0)
               circuit.crx(params[1], 0, 1)
               circuit.draw('mpl')
               circuit.assign_parameters({params[0]: params[2]}, inplace=True)
               circuit.draw('mpl')

            Bind the values out-of-place by list and get a copy of the original circuit.

            .. plot::
               :include-source:

               from qiskit.circuit import QuantumCircuit, ParameterVector

               circuit = QuantumCircuit(2)
               params = ParameterVector('P', 2)
               circuit.ry(params[0], 0)
               circuit.crx(params[1], 0, 1)

               bound_circuit = circuit.assign_parameters([1, 2])
               bound_circuit.draw('mpl')

               circuit.draw('mpl')

        """
        # replace in self or in a copy depending on the value of in_place
        if inplace:
            bound_circuit = self
        else:
            bound_circuit = self.copy()
            self._increment_instances()
            bound_circuit._name_update()

        if isinstance(parameters, dict):
            # unroll the parameter dictionary (needed if e.g. it contains a ParameterVector)
            unrolled_param_dict = self._unroll_param_dict(parameters)
            unsorted_parameters = self._unsorted_parameters()

            # check that all param_dict items are in the _parameter_table for this circuit
            params_not_in_circuit = [
                param_key
                for param_key in unrolled_param_dict
                if param_key not in unsorted_parameters
            ]
            if len(params_not_in_circuit) > 0:
                raise CircuitError(
                    "Cannot bind parameters ({}) not present in the circuit.".format(
                        ", ".join(map(str, params_not_in_circuit))
                    )
                )

            # replace the parameters with a new Parameter ("substitute") or numeric value ("bind")
            for parameter, value in unrolled_param_dict.items():
                bound_circuit._assign_parameter(parameter, value)
        else:
            if len(parameters) != self.num_parameters:
                raise ValueError(
                    "Mismatching number of values and parameters. For partial binding "
                    "please pass a dictionary of {parameter: value} pairs."
                )
            # use a copy of the parameters, to ensure we don't change the contents of
            # self.parameters while iterating over them
            fixed_parameters_copy = self.parameters.copy()
            for i, value in enumerate(parameters):
                bound_circuit._assign_parameter(fixed_parameters_copy[i], value)
        return None if inplace else bound_circuit

    def bind_parameters(
        self, values: Union[Mapping[Parameter, float], Sequence[float]]
    ) -> "QuantumCircuit":
        """Assign numeric parameters to values yielding a new circuit.

        If the values are given as list or array they are bound to the circuit in the order
        of :attr:`parameters` (see the docstring for more details).

        To assign new Parameter objects or bind the values in-place, without yielding a new
        circuit, use the :meth:`assign_parameters` method.

        Args:
            values: ``{parameter: value, ...}`` or ``[value1, value2, ...]``

        Raises:
            CircuitError: If values is a dict and contains parameters not present in the circuit.
            TypeError: If values contains a ParameterExpression.

        Returns:
            Copy of self with assignment substitution.
        """
        if isinstance(values, dict):
            if any(isinstance(value, ParameterExpression) for value in values.values()):
                raise TypeError(
                    "Found ParameterExpression in values; use assign_parameters() instead."
                )
            return self.assign_parameters(values)
        else:
            if any(isinstance(value, ParameterExpression) for value in values):
                raise TypeError(
                    "Found ParameterExpression in values; use assign_parameters() instead."
                )
            return self.assign_parameters(values)

    def _unroll_param_dict(
        self, value_dict: Mapping[Parameter, ParameterValueType]
    ) -> Dict[Parameter, ParameterValueType]:
        unrolled_value_dict: Dict[Parameter, ParameterValueType] = {}
        for (param, value) in value_dict.items():
            if isinstance(param, ParameterVector):
                if not len(param) == len(value):
                    raise CircuitError(
                        "ParameterVector {} has length {}, which "
                        "differs from value list {} of "
                        "len {}".format(param, len(param), value, len(value))
                    )
                unrolled_value_dict.update(zip(param, value))
            # pass anything else except number through. error checking is done in assign_parameter
            elif isinstance(param, (ParameterExpression, str)) or param is None:
                unrolled_value_dict[param] = value
        return unrolled_value_dict

    def _assign_parameter(self, parameter: Parameter, value: ParameterValueType) -> None:
        """Update this circuit where instances of ``parameter`` are replaced by ``value``, which
        can be either a numeric value or a new parameter expression.

        Args:
            parameter (ParameterExpression): Parameter to be bound
            value (Union(ParameterExpression, float, int)): A numeric or parametric expression to
                replace instances of ``parameter``.

        Raises:
            RuntimeError: if some internal logic error has caused the circuit instruction sequence
                and the parameter table to become out of sync, and the table now contains a
                reference to a value that cannot be assigned.
        """
        # parameter might be in global phase only
        if parameter in self._parameter_table:
            for instr, param_index in self._parameter_table[parameter]:
                assignee = instr.params[param_index]
                # Normal ParameterExpression.
                if isinstance(assignee, ParameterExpression):
                    new_param = assignee.assign(parameter, value)
                    # if fully bound, validate
                    if len(new_param.parameters) == 0:
                        instr.params[param_index] = instr.validate_parameter(new_param)
                    else:
                        instr.params[param_index] = new_param

                    self._rebind_definition(instr, parameter, value)
                # Scoped block of a larger instruction.
                elif isinstance(assignee, QuantumCircuit):
                    # It's possible that someone may re-use a loop body, so we need to mutate the
                    # parameter vector with a new circuit, rather than mutating the body.
                    instr.params[param_index] = assignee.assign_parameters({parameter: value})
                else:
                    raise RuntimeError(  # pragma: no cover
                        "The ParameterTable or data of this QuantumCircuit have become out-of-sync."
                        f"\nParameterTable: {self._parameter_table}"
                        f"\nData: {self.data}"
                    )

            if isinstance(value, ParameterExpression):
                entry = self._parameter_table.pop(parameter)
                for new_parameter in value.parameters:
                    if new_parameter in self._parameter_table:
                        self._parameter_table[new_parameter] |= entry
                    else:
                        self._parameter_table[new_parameter] = entry
            else:
                del self._parameter_table[parameter]  # clear evaluated expressions

        if (
            isinstance(self.global_phase, ParameterExpression)
            and parameter in self.global_phase.parameters
        ):
            self.global_phase = self.global_phase.assign(parameter, value)

        # clear parameter cache
        self._parameters = None
        self._assign_calibration_parameters(parameter, value)

    def _assign_calibration_parameters(
        self, parameter: Parameter, value: ParameterValueType
    ) -> None:
        """Update parameterized pulse gate calibrations, if there are any which contain
        ``parameter``. This updates the calibration mapping as well as the gate definition
        ``Schedule``s, which also may contain ``parameter``.
        """
        new_param: ParameterValueType
        for cals in self.calibrations.values():
            for (qubit, cal_params), schedule in copy.copy(cals).items():
                if any(
                    isinstance(p, ParameterExpression) and parameter in p.parameters
                    for p in cal_params
                ):
                    del cals[(qubit, cal_params)]
                    new_cal_params = []
                    for p in cal_params:
                        if isinstance(p, ParameterExpression) and parameter in p.parameters:
                            new_param = p.assign(parameter, value)
                            if not new_param.parameters:
                                new_param = float(new_param)
                            new_cal_params.append(new_param)
                        else:
                            new_cal_params.append(p)
                    schedule.assign_parameters({parameter: value})
                    cals[(qubit, tuple(new_cal_params))] = schedule

    def _rebind_definition(
        self, instruction: Instruction, parameter: Parameter, value: ParameterValueType
    ) -> None:
        if instruction._definition:
            for inner in instruction._definition:
                for idx, param in enumerate(inner.operation.params):
                    if isinstance(param, ParameterExpression) and parameter in param.parameters:
                        if isinstance(value, ParameterExpression):
                            inner.operation.params[idx] = param.subs({parameter: value})
                        else:
                            inner.operation.params[idx] = param.bind({parameter: value})
                        self._rebind_definition(inner.operation, parameter, value)

    def barrier(self, *qargs: QubitSpecifier, label=None) -> InstructionSet:
        """Apply :class:`~qiskit.circuit.Barrier`. If qargs is empty, applies to all qubits in the
        circuit.

        Args:
            qargs (QubitSpecifier): Specification for one or more qubit arguments.
            label (str): The string label of the barrier.

        Returns:
            qiskit.circuit.InstructionSet: handle to the added instructions.
        """
        from .barrier import Barrier

        qubits: List[QubitSpecifier] = []

        if not qargs:  # None
            qubits.extend(self.qubits)

        for qarg in qargs:
            if isinstance(qarg, QuantumRegister):
                qubits.extend([qarg[j] for j in range(qarg.size)])
            elif isinstance(qarg, list):
                qubits.extend(qarg)
            elif isinstance(qarg, range):
                qubits.extend(list(qarg))
            elif isinstance(qarg, slice):
                qubits.extend(self.qubits[qarg])
            else:
                qubits.append(qarg)

        return self.append(Barrier(len(qubits), label=label), qubits, [])

    def delay(
        self,
        duration: ParameterValueType,
        qarg: Optional[QubitSpecifier] = None,
        unit: str = "dt",
    ) -> InstructionSet:
        """Apply :class:`~qiskit.circuit.Delay`. If qarg is None, applies to all qubits.
        When applying to multiple qubits, delays with the same duration will be created.

        Args:
            duration (int or float or ParameterExpression): duration of the delay.
            qarg (Object): qubit argument to apply this delay.
            unit (str): unit of the duration. Supported units: 's', 'ms', 'us', 'ns', 'ps', 'dt'.
                Default is ``dt``, i.e. integer time unit depending on the target backend.

        Returns:
            qiskit.circuit.InstructionSet: handle to the added instructions.

        Raises:
            CircuitError: if arguments have bad format.
        """
        qubits: List[QubitSpecifier] = []
        if qarg is None:  # -> apply delays to all qubits
            for q in self.qubits:
                qubits.append(q)
        else:
            if isinstance(qarg, QuantumRegister):
                qubits.extend([qarg[j] for j in range(qarg.size)])
            elif isinstance(qarg, list):
                qubits.extend(qarg)
            elif isinstance(qarg, (range, tuple)):
                qubits.extend(list(qarg))
            elif isinstance(qarg, slice):
                qubits.extend(self.qubits[qarg])
            else:
                qubits.append(qarg)

        instructions = InstructionSet(resource_requester=self._resolve_classical_resource)
        for q in qubits:
            inst = (Delay(duration, unit), [q], [])
            self.append(*inst)
            instructions.add(*inst)
        return instructions

    def h(self, qubit: QubitSpecifier) -> InstructionSet:
        """Apply :class:`~qiskit.circuit.library.HGate`.

        For the full matrix form of this gate, see the underlying gate documentation.

        Args:
            qubit: The qubit(s) to apply the gate to.

        Returns:
            A handle to the instructions created.
        """
        from .library.standard_gates.h import HGate

        return self.append(HGate(), [qubit], [])

    def ch(
        self,
        control_qubit: QubitSpecifier,
        target_qubit: QubitSpecifier,
        label: Optional[str] = None,
        ctrl_state: Optional[Union[str, int]] = None,
    ) -> InstructionSet:
        """Apply :class:`~qiskit.circuit.library.CHGate`.

        For the full matrix form of this gate, see the underlying gate documentation.

        Args:
            control_qubit: The qubit(s) used as the control.
            target_qubit: The qubit(s) targeted by the gate.
            label: The string label of the gate in the circuit.
            ctrl_state: The control state in decimal, or as a bitstring (e.g. '1').
                Defaults to controlling on the '1' state.

        Returns:
            A handle to the instructions created.
        """
        controls = self.qbit_argument_conversion(control_qubit)
        targets = self.qbit_argument_conversion(target_qubit)

        if future.__MULTICONTROLLED_GATES__ and (len(controls) > 1 or len(targets) > 1):
            from .library.standard_gates.h import HGate
            from .library.generalized_gates.mcmt import MCMT  # pylint: disable=cyclic-import

            gate = MCMT(HGate(), len(controls), len(targets)).data[0][0]
            qubits = controls + targets
        else:
            from .library.standard_gates.h import CHGate

            _warn_on_broadcasting_controlled_gate([controls, targets], "ch")
            gate = CHGate(label=label, ctrl_state=ctrl_state)
            qubits = [control_qubit, target_qubit]

        return self.append(gate, qubits, [])

    def i(self, qubit: QubitSpecifier) -> InstructionSet:
        """Apply :class:`~qiskit.circuit.library.IGate`.

        For the full matrix form of this gate, see the underlying gate documentation.

        Args:
            qubit: The qubit(s) to apply the gate to.

        Returns:
            A handle to the instructions created.
        """
        from .library.standard_gates.i import IGate

        return self.append(IGate(), [qubit], [])

    def id(self, qubit: QubitSpecifier) -> InstructionSet:  # pylint: disable=invalid-name
        """Apply :class:`~qiskit.circuit.library.IGate`.

        For the full matrix form of this gate, see the underlying gate documentation.

        Args:
            qubit: The qubit(s) to apply the gate to.

        Returns:
            A handle to the instructions created.

        See also:
            QuantumCircuit.i: the same function.
        """
        return self.i(qubit)

    def ms(self, theta: ParameterValueType, qubits: Sequence[QubitSpecifier]) -> InstructionSet:
        """Apply :class:`~qiskit.circuit.library.generalized_gates.gms.MSGate`.

        For the full matrix form of this gate, see the underlying gate documentation.

        Args:
            theta: The angle of the rotation.
            qubits: The qubits to apply the gate to.

        Returns:
            A handle to the instructions created.
        """
        # pylint: disable=cyclic-import
        from .library.generalized_gates.gms import MSGate

        return self.append(MSGate(len(qubits), theta), qubits)

    def p(self, theta: ParameterValueType, qubit: QubitSpecifier) -> InstructionSet:
        """Apply :class:`~qiskit.circuit.library.PhaseGate`.

        For the full matrix form of this gate, see the underlying gate documentation.

        Args:
            theta: THe angle of the rotation.
            qubit: The qubit(s) to apply the gate to.

        Returns:
            A handle to the instructions created.
        """
        from .library.standard_gates.p import PhaseGate

        return self.append(PhaseGate(theta), [qubit], [])

    def cp(
        self,
        theta: ParameterValueType,
        control_qubit: QubitSpecifier,
        target_qubit: QubitSpecifier,
        label: Optional[str] = None,
        ctrl_state: Optional[Union[str, int]] = None,
    ) -> InstructionSet:
        """Apply :class:`~qiskit.circuit.library.CPhaseGate`.

        For the full matrix form of this gate, see the underlying gate documentation.

        Args:
            theta: The angle of the rotation.
            control_qubit: The qubit(s) used as the control.
            target_qubit: The qubit(s) targeted by the gate.
            label: The string label of the gate in the circuit.
            ctrl_state:
                The control state in decimal, or as a bitstring (e.g. '1').  Defaults to controlling
                on the '1' state.

        Returns:
            A handle to the instructions created.
        """
        controls = self.qbit_argument_conversion(control_qubit)
        targets = self.qbit_argument_conversion(target_qubit)

        if future.__MULTICONTROLLED_GATES__ and (len(controls) > 1 or len(targets) > 1):
            from .library.standard_gates.p import PhaseGate
            from .library.generalized_gates.mcmt import MCMT  # pylint: disable=cyclic-import

            gate = MCMT(PhaseGate(theta), len(controls), len(targets)).data[0][0]
            qubits = controls + targets
        else:
            from .library.standard_gates.p import CPhaseGate

            _warn_on_broadcasting_controlled_gate([controls, targets], "cp")
            gate = CPhaseGate(theta, label=label, ctrl_state=ctrl_state)
            qubits = [control_qubit, target_qubit]

        return self.append(gate, qubits, [])

    def mcp(
        self,
        lam: ParameterValueType,
        control_qubits: Sequence[QubitSpecifier],
        target_qubit: QubitSpecifier,
    ) -> InstructionSet:
        """Apply :class:`~qiskit.circuit.library.MCPhaseGate`.

        For the full matrix form of this gate, see the underlying gate documentation.

        Args:
            lam: The angle of the rotation.
            control_qubits: The qubits used as the controls.
            target_qubit: The qubit(s) targeted by the gate.

        Returns:
            A handle to the instructions created.
        """
        from .library.standard_gates.p import MCPhaseGate

        num_ctrl_qubits = len(control_qubits)
        return self.append(
            MCPhaseGate(lam, num_ctrl_qubits), control_qubits[:] + [target_qubit], []
        )

    def r(
        self, theta: ParameterValueType, phi: ParameterValueType, qubit: QubitSpecifier
    ) -> InstructionSet:
        """Apply :class:`~qiskit.circuit.library.RGate`.

        For the full matrix form of this gate, see the underlying gate documentation.

        Args:
            theta: The angle of the rotation.
            phi: The angle of the axis of rotation in the x-y plane.
            qubit: The qubit(s) to apply the gate to.

        Returns:
            A handle to the instructions created.
        """
        from .library.standard_gates.r import RGate

        return self.append(RGate(theta, phi), [qubit], [])

    def rv(
        self,
        vx: ParameterValueType,
        vy: ParameterValueType,
        vz: ParameterValueType,
        qubit: QubitSpecifier,
    ) -> InstructionSet:
        """Apply :class:`~qiskit.circuit.library.RVGate`.

        For the full matrix form of this gate, see the underlying gate documentation.

        Rotation around an arbitrary rotation axis :math:`v`, where :math:`|v|` is the angle of
        rotation in radians.

        Args:
            vx: x-compenent of the rotation axis.
            vy: y-compenent of the rotation axis.
            vz: z-compenent of the rotation axis.
            qubit: The qubit(s) to apply the gate to.

        Returns:
            A handle to the instructions created.
        """
        from .library.generalized_gates.rv import RVGate

        return self.append(RVGate(vx, vy, vz), [qubit], [])

    def rccx(
        self,
        control_qubit1: QubitSpecifier,
        control_qubit2: QubitSpecifier,
        target_qubit: QubitSpecifier,
    ) -> InstructionSet:
        """Apply :class:`~qiskit.circuit.library.RCCXGate`.

        For the full matrix form of this gate, see the underlying gate documentation.

        Args:
            control_qubit1: The qubit(s) used as the first control.
            control_qubit2: The qubit(s) used as the second control.
            target_qubit: The qubit(s) targeted by the gate.

        Returns:
            A handle to the instructions created.
        """
        from .library.standard_gates.x import RCCXGate

        return self.append(RCCXGate(), [control_qubit1, control_qubit2, target_qubit], [])

    def rcccx(
        self,
        control_qubit1: QubitSpecifier,
        control_qubit2: QubitSpecifier,
        control_qubit3: QubitSpecifier,
        target_qubit: QubitSpecifier,
    ) -> InstructionSet:
        """Apply :class:`~qiskit.circuit.library.RC3XGate`.

        For the full matrix form of this gate, see the underlying gate documentation.

        Args:
            control_qubit1: The qubit(s) used as the first control.
            control_qubit2: The qubit(s) used as the second control.
            control_qubit3: The qubit(s) used as the third control.
            target_qubit: The qubit(s) targeted by the gate.

        Returns:
            A handle to the instructions created.
        """
        from .library.standard_gates.x import RC3XGate

        return self.append(
            RC3XGate(), [control_qubit1, control_qubit2, control_qubit3, target_qubit], []
        )

    def rx(
        self, theta: ParameterValueType, qubit: QubitSpecifier, label: Optional[str] = None
    ) -> InstructionSet:
        """Apply :class:`~qiskit.circuit.library.RXGate`.

        For the full matrix form of this gate, see the underlying gate documentation.

        Args:
            theta: The rotation angle of the gate.
            qubit: The qubit(s) to apply the gate to.
            label: The string label of the gate in the circuit.

        Returns:
            A handle to the instructions created.
        """
        from .library.standard_gates.rx import RXGate

        return self.append(RXGate(theta, label=label), [qubit], [])

    def crx(
        self,
        theta: ParameterValueType,
        control_qubit: QubitSpecifier,
        target_qubit: QubitSpecifier,
        label: Optional[str] = None,
        ctrl_state: Optional[Union[str, int]] = None,
    ) -> InstructionSet:
        """Apply :class:`~qiskit.circuit.library.CRXGate`.

        For the full matrix form of this gate, see the underlying gate documentation.

        Args:
            theta: The angle of the rotation.
            control_qubit: The qubit(s) used as the control.
            target_qubit: The qubit(s) targeted by the gate.
            label: The string label of the gate in the circuit.
            ctrl_state:
                The control state in decimal, or as a bitstring (e.g. '1').  Defaults to controlling
                on the '1' state.

        Returns:
            A handle to the instructions created.
        """
        controls = self.qbit_argument_conversion(control_qubit)
        targets = self.qbit_argument_conversion(target_qubit)

        if future.__MULTICONTROLLED_GATES__ and (len(controls) > 1 or len(targets) > 1):
            from .library.standard_gates.rx import RXGate
            from .library.generalized_gates.mcmt import MCMT  # pylint: disable=cyclic-import

            gate = MCMT(RXGate(theta), len(controls), len(targets)).data[0][0]
            qubits = controls + targets
        else:
            from .library.standard_gates.rx import CRXGate

            _warn_on_broadcasting_controlled_gate([controls, targets], "crx")
            gate = CRXGate(theta, label=label, ctrl_state=ctrl_state)
            qubits = [control_qubit, target_qubit]

        return self.append(gate, qubits, [])

    def rxx(
        self, theta: ParameterValueType, qubit1: QubitSpecifier, qubit2: QubitSpecifier
    ) -> InstructionSet:
        """Apply :class:`~qiskit.circuit.library.RXXGate`.

        For the full matrix form of this gate, see the underlying gate documentation.

        Args:
            theta: The angle of the rotation.
            qubit1: The qubit(s) to apply the gate to.
            qubit2: The qubit(s) to apply the gate to.

        Returns:
            A handle to the instructions created.
        """
        from .library.standard_gates.rxx import RXXGate

        return self.append(RXXGate(theta), [qubit1, qubit2], [])

    def ry(
        self, theta: ParameterValueType, qubit: QubitSpecifier, label: Optional[str] = None
    ) -> InstructionSet:
        """Apply :class:`~qiskit.circuit.library.RYGate`.

        For the full matrix form of this gate, see the underlying gate documentation.

        Args:
            theta: The rotation angle of the gate.
            qubit: The qubit(s) to apply the gate to.
            label: The string label of the gate in the circuit.

        Returns:
            A handle to the instructions created.
        """
        from .library.standard_gates.ry import RYGate

        return self.append(RYGate(theta, label=label), [qubit], [])

    def cry(
        self,
        theta: ParameterValueType,
        control_qubit: QubitSpecifier,
        target_qubit: QubitSpecifier,
        label: Optional[str] = None,
        ctrl_state: Optional[Union[str, int]] = None,
    ) -> InstructionSet:
        """Apply :class:`~qiskit.circuit.library.CRYGate`.

        For the full matrix form of this gate, see the underlying gate documentation.

        Args:
            theta: The angle of the rotation.
            control_qubit: The qubit(s) used as the control.
            target_qubit: The qubit(s) targeted by the gate.
            label: The string label of the gate in the circuit.
            ctrl_state:
                The control state in decimal, or as a bitstring (e.g. '1').  Defaults to controlling
                on the '1' state.

        Returns:
            A handle to the instructions created.
        """
        controls = self.qbit_argument_conversion(control_qubit)
        targets = self.qbit_argument_conversion(target_qubit)

        if future.__MULTICONTROLLED_GATES__ and (len(controls) > 1 or len(targets) > 1):
            from .library.standard_gates.ry import RYGate
            from .library.generalized_gates.mcmt import MCMT  # pylint: disable=cyclic-import

            gate = MCMT(RYGate(theta), len(controls), len(targets)).data[0][0]
            qubits = controls + targets
        else:
            from .library.standard_gates.ry import CRYGate

            _warn_on_broadcasting_controlled_gate([controls, targets], "cry")
            gate = CRYGate(theta, label=label, ctrl_state=ctrl_state)
            qubits = [control_qubit, target_qubit]

        return self.append(gate, qubits, [])

    def ryy(
        self, theta: ParameterValueType, qubit1: QubitSpecifier, qubit2: QubitSpecifier
    ) -> InstructionSet:
        """Apply :class:`~qiskit.circuit.library.RYYGate`.

        For the full matrix form of this gate, see the underlying gate documentation.

        Args:
            theta: The rotation angle of the gate.
            qubit1: The qubit(s) to apply the gate to.
            qubit2: The qubit(s) to apply the gate to.

        Returns:
            A handle to the instructions created.
        """
        from .library.standard_gates.ryy import RYYGate

        return self.append(RYYGate(theta), [qubit1, qubit2], [])

    def rz(self, phi: ParameterValueType, qubit: QubitSpecifier) -> InstructionSet:
        """Apply :class:`~qiskit.circuit.library.RZGate`.

        For the full matrix form of this gate, see the underlying gate documentation.

        Args:
            phi: The rotation angle of the gate.
            qubit: The qubit(s) to apply the gate to.

        Returns:
            A handle to the instructions created.
        """
        from .library.standard_gates.rz import RZGate

        return self.append(RZGate(phi), [qubit], [])

    def crz(
        self,
        theta: ParameterValueType,
        control_qubit: QubitSpecifier,
        target_qubit: QubitSpecifier,
        label: Optional[str] = None,
        ctrl_state: Optional[Union[str, int]] = None,
    ) -> InstructionSet:
        """Apply :class:`~qiskit.circuit.library.CRZGate`.

        For the full matrix form of this gate, see the underlying gate documentation.

        Args:
            theta: The angle of the rotation.
            control_qubit: The qubit(s) used as the control.
            target_qubit: The qubit(s) targeted by the gate.
            label: The string label of the gate in the circuit.
            ctrl_state:
                The control state in decimal, or as a bitstring (e.g. '1').  Defaults to controlling
                on the '1' state.

        Returns:
            A handle to the instructions created.
        """
        controls = self.qbit_argument_conversion(control_qubit)
        targets = self.qbit_argument_conversion(target_qubit)

        if future.__MULTICONTROLLED_GATES__ and (len(controls) > 1 or len(targets) > 1):
            from .library.standard_gates.rz import RZGate
            from .library.generalized_gates.mcmt import MCMT  # pylint: disable=cyclic-import

            gate = MCMT(RZGate(theta), len(controls), len(targets)).data[0][0]
            qubits = controls + targets
        else:
            from .library.standard_gates.rz import CRZGate

            _warn_on_broadcasting_controlled_gate([controls, targets], "crz")
            gate = CRZGate(theta, label=label, ctrl_state=ctrl_state)
            qubits = [control_qubit, target_qubit]

        return self.append(gate, qubits, [])

    def rzx(
        self, theta: ParameterValueType, qubit1: QubitSpecifier, qubit2: QubitSpecifier
    ) -> InstructionSet:
        """Apply :class:`~qiskit.circuit.library.RZXGate`.

        For the full matrix form of this gate, see the underlying gate documentation.

        Args:
            theta: The rotation angle of the gate.
            qubit1: The qubit(s) to apply the gate to.
            qubit2: The qubit(s) to apply the gate to.

        Returns:
            A handle to the instructions created.
        """
        from .library.standard_gates.rzx import RZXGate

        return self.append(RZXGate(theta), [qubit1, qubit2], [])

    def rzz(
        self, theta: ParameterValueType, qubit1: QubitSpecifier, qubit2: QubitSpecifier
    ) -> InstructionSet:
        """Apply :class:`~qiskit.circuit.library.RZZGate`.

        For the full matrix form of this gate, see the underlying gate documentation.

        Args:
            theta: The rotation angle of the gate.
            qubit1: The qubit(s) to apply the gate to.
            qubit2: The qubit(s) to apply the gate to.

        Returns:
            A handle to the instructions created.
        """
        from .library.standard_gates.rzz import RZZGate

        return self.append(RZZGate(theta), [qubit1, qubit2], [])

    def ecr(self, qubit1: QubitSpecifier, qubit2: QubitSpecifier) -> InstructionSet:
        """Apply :class:`~qiskit.circuit.library.ECRGate`.

        For the full matrix form of this gate, see the underlying gate documentation.

        Args:
            qubit1, qubit2: The qubits to apply the gate to.

        Returns:
            A handle to the instructions created.
        """
        from .library.standard_gates.ecr import ECRGate

        return self.append(ECRGate(), [qubit1, qubit2], [])

    def s(self, qubit: QubitSpecifier) -> InstructionSet:
        """Apply :class:`~qiskit.circuit.library.SGate`.

        For the full matrix form of this gate, see the underlying gate documentation.

        Args:
            qubit: The qubit(s) to apply the gate to.

        Returns:
            A handle to the instructions created.
        """
        from .library.standard_gates.s import SGate

        return self.append(SGate(), [qubit], [])

    def sdg(self, qubit: QubitSpecifier) -> InstructionSet:
        """Apply :class:`~qiskit.circuit.library.SdgGate`.

        For the full matrix form of this gate, see the underlying gate documentation.

        Args:
            qubit: The qubit(s) to apply the gate to.

        Returns:
            A handle to the instructions created.
        """
        from .library.standard_gates.s import SdgGate

        return self.append(SdgGate(), [qubit], [])

    def cs(
        self,
        control_qubit: QubitSpecifier,
        target_qubit: QubitSpecifier,
        label: Optional[str] = None,
        ctrl_state: Optional[Union[str, int]] = None,
    ) -> InstructionSet:
        """Apply :class:`~qiskit.circuit.library.CSGate`.

        For the full matrix form of this gate, see the underlying gate documentation.

        Args:
            control_qubit: The qubit(s) used as the control.
            target_qubit: The qubit(s) targeted by the gate.
            label: The string label of the gate in the circuit.
            ctrl_state:
                The control state in decimal, or as a bitstring (e.g. '1').  Defaults to controlling
                on the '1' state.

        Returns:
            A handle to the instructions created.
        """
        from .library.standard_gates.s import CSGate

        return self.append(
            CSGate(label=label, ctrl_state=ctrl_state),
            [control_qubit, target_qubit],
            [],
        )

    def csdg(
        self,
        control_qubit: QubitSpecifier,
        target_qubit: QubitSpecifier,
        label: Optional[str] = None,
        ctrl_state: Optional[Union[str, int]] = None,
    ) -> InstructionSet:
        """Apply :class:`~qiskit.circuit.library.CSdgGate`.

        For the full matrix form of this gate, see the underlying gate documentation.

        Args:
            control_qubit: The qubit(s) used as the control.
            target_qubit: The qubit(s) targeted by the gate.
            label: The string label of the gate in the circuit.
            ctrl_state:
                The control state in decimal, or as a bitstring (e.g. '1').  Defaults to controlling
                on the '1' state.

        Returns:
            A handle to the instructions created.
        """
        from .library.standard_gates.s import CSdgGate

        return self.append(
            CSdgGate(label=label, ctrl_state=ctrl_state),
            [control_qubit, target_qubit],
            [],
        )

    def swap(self, qubit1: QubitSpecifier, qubit2: QubitSpecifier) -> InstructionSet:
        """Apply :class:`~qiskit.circuit.library.SwapGate`.

        For the full matrix form of this gate, see the underlying gate documentation.

        Args:
            qubit1, qubit2: The qubits to apply the gate to.

        Returns:
            A handle to the instructions created.
        """
        from .library.standard_gates.swap import SwapGate

        return self.append(SwapGate(), [qubit1, qubit2], [])

    def iswap(self, qubit1: QubitSpecifier, qubit2: QubitSpecifier) -> InstructionSet:
        """Apply :class:`~qiskit.circuit.library.iSwapGate`.

        For the full matrix form of this gate, see the underlying gate documentation.

        Args:
            qubit1, qubit2: The qubits to apply the gate to.

        Returns:
            A handle to the instructions created.
        """
        from .library.standard_gates.iswap import iSwapGate

        return self.append(iSwapGate(), [qubit1, qubit2], [])

    def cswap(
        self,
        control_qubit: QubitSpecifier,
        target_qubit1: QubitSpecifier,
        target_qubit2: QubitSpecifier,
        label: Optional[str] = None,
        ctrl_state: Optional[Union[str, int]] = None,
    ) -> InstructionSet:
        """Apply :class:`~qiskit.circuit.library.CSwapGate`.

        For the full matrix form of this gate, see the underlying gate documentation.

        Args:
            control_qubit: The qubit(s) used as the control.
            target_qubit1: The qubit(s) targeted by the gate.
            target_qubit2: The qubit(s) targeted by the gate.
            label: The string label of the gate in the circuit.
            ctrl_state: The control state in decimal, or as a bitstring (e.g. '1').
                Defaults to controlling on the '1' state.

        Returns:
            A handle to the instructions created.

        Raises:
            NotImplementedError: If future behavior of multicontrolled gates is enabled and
                multiple targets qubit are specified.
        """
        controls = self.qbit_argument_conversion(control_qubit)
        targets1 = self.qbit_argument_conversion(target_qubit1)
        targets2 = self.qbit_argument_conversion(target_qubit2)

        if future.__MULTICONTROLLED_GATES__ and len(controls) > 1:
            if len(targets1) > 1 or len(targets2) > 1:
                raise NotImplementedError(
                    "The multi-control multi-target gate is not supported " "the SWAP gate."
                )

            from .library.standard_gates.swap import SwapGate

            gate = SwapGate().control(len(controls), ctrl_state=ctrl_state)
            qubits = controls + targets1 + targets2
        else:
            from .library.standard_gates.swap import CSwapGate

            _warn_on_broadcasting_controlled_gate([controls, targets1, targets2], "cswap")
            gate = CSwapGate(label=label, ctrl_state=ctrl_state)
            qubits = [control_qubit, target_qubit1, target_qubit2]

        return self.append(gate, qubits, [])

    def fredkin(
        self,
        control_qubit: QubitSpecifier,
        target_qubit1: QubitSpecifier,
        target_qubit2: QubitSpecifier,
    ) -> InstructionSet:
        """Apply :class:`~qiskit.circuit.library.CSwapGate`.

        For the full matrix form of this gate, see the underlying gate documentation.

        Args:
            control_qubit: The qubit(s) used as the control.
            target_qubit1: The qubit(s) targeted by the gate.
            target_qubit2: The qubit(s) targeted by the gate.

        Returns:
            A handle to the instructions created.

        See Also:
            QuantumCircuit.cswap: the same function with a different name.
        """
        _warn_on_broadcasting_controlled_gate(
            [control_qubit, target_qubit1, target_qubit2], "fredkin"
        )
        return self.cswap(control_qubit, target_qubit1, target_qubit2)

    def sx(self, qubit: QubitSpecifier) -> InstructionSet:
        """Apply :class:`~qiskit.circuit.library.SXGate`.

        For the full matrix form of this gate, see the underlying gate documentation.

        Args:
            qubit: The qubit(s) to apply the gate to.

        Returns:
            A handle to the instructions created.
        """
        from .library.standard_gates.sx import SXGate

        return self.append(SXGate(), [qubit], [])

    def sxdg(self, qubit: QubitSpecifier) -> InstructionSet:
        """Apply :class:`~qiskit.circuit.library.SXdgGate`.

        For the full matrix form of this gate, see the underlying gate documentation.

        Args:
            qubit: The qubit(s) to apply the gate to.

        Returns:
            A handle to the instructions created.
        """
        from .library.standard_gates.sx import SXdgGate

        return self.append(SXdgGate(), [qubit], [])

    def csx(
        self,
        control_qubit: QubitSpecifier,
        target_qubit: QubitSpecifier,
        label: Optional[str] = None,
        ctrl_state: Optional[Union[str, int]] = None,
    ) -> InstructionSet:
        """Apply :class:`~qiskit.circuit.library.CSXGate`.

        For the full matrix form of this gate, see the underlying gate documentation.

        Args:
            control_qubit: The qubit(s) used as the control.
            target_qubit: The qubit(s) targeted by the gate.
            label: The string label of the gate in the circuit.
            ctrl_state:
                The control state in decimal, or as a bitstring (e.g. '1').  Defaults to controlling
                on the '1' state.

        Returns:
            A handle to the instructions created.
        """
        controls = self.qbit_argument_conversion(control_qubit)
        targets = self.qbit_argument_conversion(target_qubit)

        if future.__MULTICONTROLLED_GATES__ and (len(controls) > 1 or len(targets) > 1):
            from .library.standard_gates.sx import SXGate
            from .library.generalized_gates.mcmt import MCMT  # pylint: disable=cyclic-import

            gate = MCMT(SXGate(), len(controls), len(targets)).data[0][0]
            qubits = controls + targets
        else:
            from .library.standard_gates.sx import CSXGate

            _warn_on_broadcasting_controlled_gate([controls, targets], "csx")
            gate = CSXGate(label=label, ctrl_state=ctrl_state)
            qubits = [control_qubit, target_qubit]

        return self.append(gate, qubits, [])

    def t(self, qubit: QubitSpecifier) -> InstructionSet:
        """Apply :class:`~qiskit.circuit.library.TGate`.

        For the full matrix form of this gate, see the underlying gate documentation.

        Args:
            qubit: The qubit(s) to apply the gate to.

        Returns:
            A handle to the instructions created.
        """
        from .library.standard_gates.t import TGate

        return self.append(TGate(), [qubit], [])

    def tdg(self, qubit: QubitSpecifier) -> InstructionSet:
        """Apply :class:`~qiskit.circuit.library.TdgGate`.

        For the full matrix form of this gate, see the underlying gate documentation.

        Args:
            qubit: The qubit(s) to apply the gate to.

        Returns:
            A handle to the instructions created.
        """
        from .library.standard_gates.t import TdgGate

        return self.append(TdgGate(), [qubit], [])

    def u(
        self,
        theta: ParameterValueType,
        phi: ParameterValueType,
        lam: ParameterValueType,
        qubit: QubitSpecifier,
    ) -> InstructionSet:
        r"""Apply :class:`~qiskit.circuit.library.UGate`.

        For the full matrix form of this gate, see the underlying gate documentation.

        Args:
            theta: The :math:`\theta` rotation angle of the gate.
            phi: The :math:`\phi` rotation angle of the gate.
            lam: The :math:`\lambda` rotation angle of the gate.
            qubit: The qubit(s) to apply the gate to.

        Returns:
            A handle to the instructions created.
        """
        from .library.standard_gates.u import UGate

        return self.append(UGate(theta, phi, lam), [qubit], [])

    def cu(
        self,
        theta: ParameterValueType,
        phi: ParameterValueType,
        lam: ParameterValueType,
        gamma: ParameterValueType,
        control_qubit: QubitSpecifier,
        target_qubit: QubitSpecifier,
        label: Optional[str] = None,
        ctrl_state: Optional[Union[str, int]] = None,
    ) -> InstructionSet:
        r"""Apply :class:`~qiskit.circuit.library.CUGate`.

        For the full matrix form of this gate, see the underlying gate documentation.

        Args:
            theta: The :math:`\theta` rotation angle of the gate.
            phi: The :math:`\phi` rotation angle of the gate.
            lam: The :math:`\lambda` rotation angle of the gate.
            gamma: The global phase applied of the U gate, if applied.
            control_qubit: The qubit(s) used as the control.
            target_qubit: The qubit(s) targeted by the gate.
            label: The string label of the gate in the circuit.
            ctrl_state: The control state in decimal, or as a bitstring (e.g. '1').
                Defaults to controlling on the '1' state.

        Returns:
            A handle to the instructions created.
        """
        controls = self.qbit_argument_conversion(control_qubit)
        targets = self.qbit_argument_conversion(target_qubit)

        if future.__MULTICONTROLLED_GATES__ and (len(controls) > 1 or len(targets) > 1):
            from .library.generalized_gates.mcmt import MCMT  # pylint: disable=cyclic-import

            u_gate = QuantumCircuit(1, global_phase=gamma, name="U")
            u_gate.u(theta, phi, lam, 0)

            gate = MCMT(u_gate, len(controls), len(targets)).data[0][0]
            qubits = controls + targets
        else:
            from .library.standard_gates.u import CUGate

            _warn_on_broadcasting_controlled_gate([controls, targets], "cu")
            gate = CUGate(theta, phi, lam, gamma, label=label, ctrl_state=ctrl_state)
            qubits = [control_qubit, target_qubit]

        return self.append(gate, qubits, [])

    def x(self, qubit: QubitSpecifier, label: Optional[str] = None) -> InstructionSet:
        r"""Apply :class:`~qiskit.circuit.library.XGate`.

        For the full matrix form of this gate, see the underlying gate documentation.

        Args:
            qubit: The qubit(s) to apply the gate to.
            label: The string label of the gate in the circuit.

        Returns:
            A handle to the instructions created.
        """
        from .library.standard_gates.x import XGate

        return self.append(XGate(label=label), [qubit], [])

    def cx(
        self,
        control_qubit: QubitSpecifier,
        target_qubit: QubitSpecifier,
        label: Optional[str] = None,
        ctrl_state: Optional[Union[str, int]] = None,
    ) -> InstructionSet:
        r"""Apply :class:`~qiskit.circuit.library.CXGate`.

        For the full matrix form of this gate, see the underlying gate documentation.

        Args:
            control_qubit: The qubit(s) used as the control.
            target_qubit: The qubit(s) targeted by the gate.
            label: The string label of the gate in the circuit.
            ctrl_state:
                The control state in decimal, or as a bitstring (e.g. '1').  Defaults to controlling
                on the '1' state.

        Returns:
            A handle to the instructions created.
        """
        if future.__MULTICONTROLLED_GATES__:
            controls = self.qbit_argument_conversion(control_qubit)
            targets = self.qbit_argument_conversion(target_qubit)
            qubits = controls + targets

            if len(targets) == 1:
                from .library.standard_gates.x import MCXGate

                gate = MCXGate(len(controls), ctrl_state=ctrl_state)
            else:
                from .library.standard_gates.x import XGate
                from .library.generalized_gates.mcmt import MCMT  # pylint: disable=cyclic-import

                gate = MCMT(XGate(), len(controls), len(targets)).data[0][0]

        else:
            from .library.standard_gates.x import CXGate

            _warn_on_broadcasting_controlled_gate([control_qubit, target_qubit], "cx")
            gate = CXGate(label=label, ctrl_state=ctrl_state)
            qubits = [control_qubit, target_qubit]

        return self.append(gate, qubits, [])

    def cnot(
        self,
        control_qubit: QubitSpecifier,
        target_qubit: QubitSpecifier,
        label: Optional[str] = None,
        ctrl_state: Optional[Union[str, int]] = None,
    ) -> InstructionSet:
        r"""Apply :class:`~qiskit.circuit.library.CXGate`.

        For the full matrix form of this gate, see the underlying gate documentation.

        Args:
            control_qubit: The qubit(s) used as the control.
            target_qubit: The qubit(s) targeted by the gate.
            label: The string label of the gate in the circuit.
            ctrl_state:
                The control state in decimal, or as a bitstring (e.g. '1').  Defaults to controlling
                on the '1' state.

        Returns:
            A handle to the instructions created.

        See Also:
            QuantumCircuit.cx: the same function with a different name.
        """
        return self.cx(control_qubit, target_qubit, label, ctrl_state)

    def dcx(self, qubit1: QubitSpecifier, qubit2: QubitSpecifier) -> InstructionSet:
        r"""Apply :class:`~qiskit.circuit.library.DCXGate`.

        For the full matrix form of this gate, see the underlying gate documentation.

        Args:
            qubit1: The qubit(s) to apply the gate to.
            qubit2: The qubit(s) to apply the gate to.

        Returns:
            A handle to the instructions created.
        """
        from .library.standard_gates.dcx import DCXGate

        return self.append(DCXGate(), [qubit1, qubit2], [])

    def ccx(
        self,
        control_qubit1: QubitSpecifier,
        control_qubit2: QubitSpecifier,
        target_qubit: QubitSpecifier,
        ctrl_state: Optional[Union[str, int]] = None,
    ) -> InstructionSet:
        r"""Apply :class:`~qiskit.circuit.library.CCXGate`.

        For the full matrix form of this gate, see the underlying gate documentation.

        Args:
            control_qubit1: The qubit(s) used as the first control.
            control_qubit2: The qubit(s) used as the second control.
            target_qubit: The qubit(s) targeted by the gate.
            ctrl_state:
                The control state in decimal, or as a bitstring (e.g. '1').  Defaults to controlling
                on the '1' state.

        Returns:
            A handle to the instructions created.
        """
        from .library.standard_gates.x import CCXGate

        _warn_on_broadcasting_controlled_gate([control_qubit1, control_qubit2, target_qubit], "ccx")

        return self.append(
            CCXGate(ctrl_state=ctrl_state),
            [control_qubit1, control_qubit2, target_qubit],
            [],
        )

    def toffoli(
        self,
        control_qubit1: QubitSpecifier,
        control_qubit2: QubitSpecifier,
        target_qubit: QubitSpecifier,
    ) -> InstructionSet:
        r"""Apply :class:`~qiskit.circuit.library.CCXGate`.

        For the full matrix form of this gate, see the underlying gate documentation.

        Args:
            control_qubit1: The qubit(s) used as the first control.
            control_qubit2: The qubit(s) used as the second control.
            target_qubit: The qubit(s) targeted by the gate.

        Returns:
            A handle to the instructions created.

        See Also:
            QuantumCircuit.ccx: the same gate with a different name.
        """
        _warn_on_broadcasting_controlled_gate(
            [control_qubit1, control_qubit2, target_qubit], "toffoli"
        )
        return self.ccx(control_qubit1, control_qubit2, target_qubit)

    def mcx(
        self,
        control_qubits: Sequence[QubitSpecifier],
        target_qubit: QubitSpecifier,
        ancilla_qubits: Optional[Union[QubitSpecifier, Sequence[QubitSpecifier]]] = None,
        mode: str = "noancilla",
    ) -> InstructionSet:
        """Apply :class:`~qiskit.circuit.library.MCXGate`.

        The multi-cX gate can be implemented using different techniques, which use different numbers
        of ancilla qubits and have varying circuit depth. These modes are:

        - 'noancilla': Requires 0 ancilla qubits.
        - 'recursion': Requires 1 ancilla qubit if more than 4 controls are used, otherwise 0.
        - 'v-chain': Requires 2 less ancillas than the number of control qubits.
        - 'v-chain-dirty': Same as for the clean ancillas (but the circuit will be longer).

        For the full matrix form of this gate, see the underlying gate documentation.

        Args:
            control_qubits: The qubits used as the controls.
            target_qubit: The qubit(s) targeted by the gate.
            ancilla_qubits: The qubits used as the ancillae, if the mode requires them.
            mode: The choice of mode, explained further above.

        Returns:
            A handle to the instructions created.

        Raises:
            ValueError: if the given mode is not known, or if too few ancilla qubits are passed.
            AttributeError: if no ancilla qubits are passed, but some are needed.
        """
        from .library.standard_gates.x import MCXGrayCode, MCXRecursive, MCXVChain

        num_ctrl_qubits = len(control_qubits)

        available_implementations = {
            "noancilla": MCXGrayCode(num_ctrl_qubits),
            "recursion": MCXRecursive(num_ctrl_qubits),
            "v-chain": MCXVChain(num_ctrl_qubits, False),
            "v-chain-dirty": MCXVChain(num_ctrl_qubits, dirty_ancillas=True),
            # outdated, previous names
            "advanced": MCXRecursive(num_ctrl_qubits),
            "basic": MCXVChain(num_ctrl_qubits, dirty_ancillas=False),
            "basic-dirty-ancilla": MCXVChain(num_ctrl_qubits, dirty_ancillas=True),
        }

        # check ancilla input
        if ancilla_qubits:
            _ = self.qbit_argument_conversion(ancilla_qubits)

        try:
            gate = available_implementations[mode]
        except KeyError as ex:
            all_modes = list(available_implementations.keys())
            raise ValueError(
                f"Unsupported mode ({mode}) selected, choose one of {all_modes}"
            ) from ex

        if hasattr(gate, "num_ancilla_qubits") and gate.num_ancilla_qubits > 0:
            required = gate.num_ancilla_qubits
            if ancilla_qubits is None:
                raise AttributeError(f"No ancillas provided, but {required} are needed!")

            # convert ancilla qubits to a list if they were passed as int or qubit
            if not hasattr(ancilla_qubits, "__len__"):
                ancilla_qubits = [ancilla_qubits]

            if len(ancilla_qubits) < required:
                actually = len(ancilla_qubits)
                raise ValueError(f"At least {required} ancillas required, but {actually} given.")
            # size down if too many ancillas were provided
            ancilla_qubits = ancilla_qubits[:required]
        else:
            ancilla_qubits = []

        return self.append(gate, control_qubits[:] + [target_qubit] + ancilla_qubits[:], [])

    def mct(
        self,
        control_qubits: Sequence[QubitSpecifier],
        target_qubit: QubitSpecifier,
        ancilla_qubits: Optional[Union[QubitSpecifier, Sequence[QubitSpecifier]]] = None,
        mode: str = "noancilla",
    ) -> InstructionSet:
        """Apply :class:`~qiskit.circuit.library.MCXGate`.

        The multi-cX gate can be implemented using different techniques, which use different numbers
        of ancilla qubits and have varying circuit depth. These modes are:

        - 'noancilla': Requires 0 ancilla qubits.
        - 'recursion': Requires 1 ancilla qubit if more than 4 controls are used, otherwise 0.
        - 'v-chain': Requires 2 less ancillas than the number of control qubits.
        - 'v-chain-dirty': Same as for the clean ancillas (but the circuit will be longer).

        For the full matrix form of this gate, see the underlying gate documentation.

        Args:
            control_qubits: The qubits used as the controls.
            target_qubit: The qubit(s) targeted by the gate.
            ancilla_qubits: The qubits used as the ancillae, if the mode requires them.
            mode: The choice of mode, explained further above.

        Returns:
            A handle to the instructions created.

        Raises:
            ValueError: if the given mode is not known, or if too few ancilla qubits are passed.
            AttributeError: if no ancilla qubits are passed, but some are needed.

        See Also:
            QuantumCircuit.mcx: the same gate with a different name.
        """
        return self.mcx(control_qubits, target_qubit, ancilla_qubits, mode)

    def y(self, qubit: QubitSpecifier) -> InstructionSet:
        r"""Apply :class:`~qiskit.circuit.library.YGate`.

        For the full matrix form of this gate, see the underlying gate documentation.

        Args:
            qubit: The qubit(s) to apply the gate to.

        Returns:
            A handle to the instructions created.
        """
        from .library.standard_gates.y import YGate

        return self.append(YGate(), [qubit], [])

    def cy(
        self,
        control_qubit: QubitSpecifier,
        target_qubit: QubitSpecifier,
        label: Optional[str] = None,
        ctrl_state: Optional[Union[str, int]] = None,
    ) -> InstructionSet:
        r"""Apply :class:`~qiskit.circuit.library.CYGate`.

        For the full matrix form of this gate, see the underlying gate documentation.

        Args:
            control_qubit: The qubit(s) used as the controls.
            target_qubit: The qubit(s) targeted by the gate.
            label: The string label of the gate in the circuit.
            ctrl_state:
                The control state in decimal, or as a bitstring (e.g. '1').  Defaults to controlling
                on the '1' state.

        Returns:
            A handle to the instructions created.
        """
        controls = self.qbit_argument_conversion(control_qubit)
        targets = self.qbit_argument_conversion(target_qubit)

        if future.__MULTICONTROLLED_GATES__ and (len(controls) > 1 or len(targets) > 1):
            from .library.standard_gates.y import YGate
            from .library.generalized_gates.mcmt import MCMT  # pylint: disable=cyclic-import

            gate = MCMT(YGate(), len(controls), len(targets)).data[0][0]
            qubits = controls + targets
        else:
            from .library.standard_gates.y import CYGate

            _warn_on_broadcasting_controlled_gate([controls, targets], "cy")
            gate = CYGate(label=label, ctrl_state=ctrl_state)
            qubits = [control_qubit, target_qubit]

        return self.append(gate, qubits, [])

    def z(self, qubit: QubitSpecifier) -> InstructionSet:
        r"""Apply :class:`~qiskit.circuit.library.ZGate`.

        For the full matrix form of this gate, see the underlying gate documentation.

        Args:
            qubit: The qubit(s) to apply the gate to.

        Returns:
            A handle to the instructions created.
        """
        from .library.standard_gates.z import ZGate

        return self.append(ZGate(), [qubit], [])

    def cz(
        self,
        control_qubit: QubitSpecifier,
        target_qubit: QubitSpecifier,
        label: Optional[str] = None,
        ctrl_state: Optional[Union[str, int]] = None,
    ) -> InstructionSet:
        r"""Apply :class:`~qiskit.circuit.library.CZGate`.

        For the full matrix form of this gate, see the underlying gate documentation.

        Args:
            control_qubit: The qubit(s) used as the controls.
            target_qubit: The qubit(s) targeted by the gate.
            label: The string label of the gate in the circuit.
            ctrl_state:
                The control state in decimal, or as a bitstring (e.g. '1').  Defaults to controlling
                on the '1' state.

        Returns:
            A handle to the instructions created.
        """
        controls = self.qbit_argument_conversion(control_qubit)
        targets = self.qbit_argument_conversion(target_qubit)

        if future.__MULTICONTROLLED_GATES__ and (len(controls) > 1 or len(targets) > 1):
            from .library.standard_gates.z import ZGate
            from .library.generalized_gates.mcmt import MCMT  # pylint: disable=cyclic-import

            gate = MCMT(ZGate(), len(controls), len(targets)).data[0][0]
            qubits = controls + targets
        else:
            from .library.standard_gates.z import CZGate

            _warn_on_broadcasting_controlled_gate([controls, targets], "cz")
            gate = CZGate(label=label, ctrl_state=ctrl_state)
            qubits = [control_qubit, target_qubit]

        return self.append(gate, qubits, [])

    def ccz(
        self,
        control_qubit1: QubitSpecifier,
        control_qubit2: QubitSpecifier,
        target_qubit: QubitSpecifier,
        label: Optional[str] = None,
        ctrl_state: Optional[Union[str, int]] = None,
    ) -> InstructionSet:
        r"""Apply :class:`~qiskit.circuit.library.CCZGate`.

        For the full matrix form of this gate, see the underlying gate documentation.

        Args:
            control_qubit1: The qubit(s) used as the first control.
            control_qubit2: The qubit(s) used as the second control.
            target_qubit: The qubit(s) targeted by the gate.
            label: The string label of the gate in the circuit.
            ctrl_state:
                The control state in decimal, or as a bitstring (e.g. '10').  Defaults to controlling
                on the '11' state.

        Returns:
            A handle to the instructions created.
        """
        from .library.standard_gates.z import CCZGate

        return self.append(
            CCZGate(label=label, ctrl_state=ctrl_state),
            [control_qubit1, control_qubit2, target_qubit],
            [],
        )

    def pauli(
        self,
        pauli_string: str,
        qubits: Sequence[QubitSpecifier],
    ) -> InstructionSet:
        """Apply :class:`~qiskit.circuit.library.PauliGate`.

        Args:
            pauli_string: A string representing the Pauli operator to apply, e.g. 'XX'.
            qubits: The qubits to apply this gate to.

        Returns:
            A handle to the instructions created.
        """
        from qiskit.circuit.library.generalized_gates.pauli import PauliGate

        return self.append(PauliGate(pauli_string), qubits, [])

    def _push_scope(
        self,
        qubits: Iterable[Qubit] = (),
        clbits: Iterable[Clbit] = (),
        registers: Iterable[Register] = (),
        allow_jumps: bool = True,
    ):
        """Add a scope for collecting instructions into this circuit.

        This should only be done by the control-flow context managers, which will handle cleaning up
        after themselves at the end as well.

        Args:
            qubits: Any qubits that this scope should automatically use.
            clbits: Any clbits that this scope should automatically use.
            allow_jumps: Whether this scope allows jumps to be used within it.
        """
        # pylint: disable=cyclic-import
        from qiskit.circuit.controlflow.builder import ControlFlowBuilderBlock

        # Chain resource requests so things like registers added to inner scopes via conditions are
        # requested in the outer scope as well.
        if self._control_flow_scopes:
            resource_requester = self._control_flow_scopes[-1].request_classical_resource
        else:
            resource_requester = self._resolve_classical_resource

        self._control_flow_scopes.append(
            ControlFlowBuilderBlock(
                qubits,
                clbits,
                resource_requester=resource_requester,
                registers=registers,
                allow_jumps=allow_jumps,
            )
        )

    def _pop_scope(self) -> "qiskit.circuit.controlflow.builder.ControlFlowBuilderBlock":
        """Finish a scope used in the control-flow builder interface, and return it to the caller.

        This should only be done by the control-flow context managers, since they naturally
        synchronise the creation and deletion of stack elements."""
        return self._control_flow_scopes.pop()

    def _peek_previous_instruction_in_scope(self) -> CircuitInstruction:
        """Return the instruction 3-tuple of the most recent instruction in the current scope, even
        if that scope is currently under construction.

        This function is only intended for use by the control-flow ``if``-statement builders, which
        may need to modify a previous instruction."""
        if self._control_flow_scopes:
            return self._control_flow_scopes[-1].peek()
        if not self._data:
            raise CircuitError("This circuit contains no instructions.")
        return self._data[-1]

    def _pop_previous_instruction_in_scope(self) -> CircuitInstruction:
        """Return the instruction 3-tuple of the most recent instruction in the current scope, even
        if that scope is currently under construction, and remove it from that scope.

        This function is only intended for use by the control-flow ``if``-statement builders, which
        may need to replace a previous instruction with another.
        """
        if self._control_flow_scopes:
            return self._control_flow_scopes[-1].pop()
        if not self._data:
            raise CircuitError("This circuit contains no instructions.")
        instruction = self._data.pop()
        if isinstance(instruction.operation, Instruction):
            self._update_parameter_table_on_instruction_removal(instruction)
        return instruction

    def _update_parameter_table_on_instruction_removal(self, instruction: CircuitInstruction):
        """Update the :obj:`.ParameterTable` of this circuit given that an instance of the given
        ``instruction`` has just been removed from the circuit.

        .. note::

            This does not account for the possibility for the same instruction instance being added
            more than once to the circuit.  At the time of writing (2021-11-17, main commit 271a82f)
            there is a defensive ``deepcopy`` of parameterised instructions inside
            :meth:`.QuantumCircuit.append`, so this should be safe.  Trying to account for it would
            involve adding a potentially quadratic-scaling loop to check each entry in ``data``.
        """
        atomic_parameters = []
        for index, parameter in enumerate(instruction.operation.params):
            if isinstance(parameter, (ParameterExpression, QuantumCircuit)):
                atomic_parameters.extend((p, index) for p in parameter.parameters)
        for atomic_parameter, index in atomic_parameters:
            new_entries = self._parameter_table[atomic_parameter].copy()
            new_entries.discard((instruction.operation, index))
            if not new_entries:
                del self._parameter_table[atomic_parameter]
                # Invalidate cache.
                self._parameters = None
            else:
                self._parameter_table[atomic_parameter] = new_entries

    @typing.overload
    def while_loop(
        self,
        condition: Tuple[Union[ClassicalRegister, Clbit], int],
        body: None,
        qubits: None,
        clbits: None,
        *,
        label: Optional[str],
    ) -> "qiskit.circuit.controlflow.while_loop.WhileLoopContext":
        ...

    @typing.overload
    def while_loop(
        self,
        condition: Tuple[Union[ClassicalRegister, Clbit], int],
        body: "QuantumCircuit",
        qubits: Sequence[QubitSpecifier],
        clbits: Sequence[ClbitSpecifier],
        *,
        label: Optional[str],
    ) -> InstructionSet:
        ...

    def while_loop(self, condition, body=None, qubits=None, clbits=None, *, label=None):
        """Create a ``while`` loop on this circuit.

        There are two forms for calling this function.  If called with all its arguments (with the
        possible exception of ``label``), it will create a
        :obj:`~qiskit.circuit.controlflow.WhileLoopOp` with the given ``body``.  If ``body`` (and
        ``qubits`` and ``clbits``) are *not* passed, then this acts as a context manager, which
        will automatically build a :obj:`~qiskit.circuit.controlflow.WhileLoopOp` when the scope
        finishes.  In this form, you do not need to keep track of the qubits or clbits you are
        using, because the scope will handle it for you.

        Example usage::

            from qiskit.circuit import QuantumCircuit, Clbit, Qubit
            bits = [Qubit(), Qubit(), Clbit()]
            qc = QuantumCircuit(bits)

            with qc.while_loop((bits[2], 0)):
                qc.h(0)
                qc.cx(0, 1)
                qc.measure(0, 0)

        Args:
            condition (Tuple[Union[ClassicalRegister, Clbit], int]): An equality condition to be
                checked prior to executing ``body``. The left-hand side of the condition must be a
                :obj:`~ClassicalRegister` or a :obj:`~Clbit`, and the right-hand side must be an
                integer or boolean.
            body (Optional[QuantumCircuit]): The loop body to be repeatedly executed.  Omit this to
                use the context-manager mode.
            qubits (Optional[Sequence[Qubit]]): The circuit qubits over which the loop body should
                be run.  Omit this to use the context-manager mode.
            clbits (Optional[Sequence[Clbit]]): The circuit clbits over which the loop body should
                be run.  Omit this to use the context-manager mode.
            label (Optional[str]): The string label of the instruction in the circuit.

        Returns:
            InstructionSet or WhileLoopContext: If used in context-manager mode, then this should be
            used as a ``with`` resource, which will infer the block content and operands on exit.
            If the full form is used, then this returns a handle to the instructions created.

        Raises:
            CircuitError: if an incorrect calling convention is used.
        """
        # pylint: disable=cyclic-import
        from qiskit.circuit.controlflow.while_loop import WhileLoopOp, WhileLoopContext

        condition = (self._resolve_classical_resource(condition[0]), condition[1])

        if body is None:
            if qubits is not None or clbits is not None:
                raise CircuitError(
                    "When using 'while_loop' as a context manager,"
                    " you cannot pass qubits or clbits."
                )
            return WhileLoopContext(self, condition, label=label)
        elif qubits is None or clbits is None:
            raise CircuitError(
                "When using 'while_loop' with a body, you must pass qubits and clbits."
            )

        return self.append(WhileLoopOp(condition, body, label), qubits, clbits)

    @typing.overload
    def for_loop(
        self,
        indexset: Iterable[int],
        loop_parameter: Optional[Parameter],
        body: None,
        qubits: None,
        clbits: None,
        *,
        label: Optional[str],
    ) -> "qiskit.circuit.controlflow.for_loop.ForLoopContext":
        ...

    @typing.overload
    def for_loop(
        self,
        indexset: Iterable[int],
        loop_parameter: Union[Parameter, None],
        body: "QuantumCircuit",
        qubits: Sequence[QubitSpecifier],
        clbits: Sequence[ClbitSpecifier],
        *,
        label: Optional[str],
    ) -> InstructionSet:
        ...

    def for_loop(
        self, indexset, loop_parameter=None, body=None, qubits=None, clbits=None, *, label=None
    ):
        """Create a ``for`` loop on this circuit.

        There are two forms for calling this function.  If called with all its arguments (with the
        possible exception of ``label``), it will create a
        :obj:`~qiskit.circuit.controlflow.ForLoopOp` with the given ``body``.  If ``body`` (and
        ``qubits`` and ``clbits``) are *not* passed, then this acts as a context manager, which,
        when entered, provides a loop variable (unless one is given, in which case it will be
        reused) and will automatically build a :obj:`~qiskit.circuit.controlflow.ForLoopOp` when the
        scope finishes.  In this form, you do not need to keep track of the qubits or clbits you are
        using, because the scope will handle it for you.

        For example::

            from qiskit import QuantumCircuit
            qc = QuantumCircuit(2, 1)

            with qc.for_loop(range(5)) as i:
                qc.h(0)
                qc.cx(0, 1)
                qc.measure(0, 0)
                qc.break_loop().c_if(0, True)

        Args:
            indexset (Iterable[int]): A collection of integers to loop over.  Always necessary.
            loop_parameter (Optional[Parameter]): The parameter used within ``body`` to which
                the values from ``indexset`` will be assigned.  In the context-manager form, if this
                argument is not supplied, then a loop parameter will be allocated for you and
                returned as the value of the ``with`` statement.  This will only be bound into the
                circuit if it is used within the body.

                If this argument is ``None`` in the manual form of this method, ``body`` will be
                repeated once for each of the items in ``indexset`` but their values will be
                ignored.
            body (Optional[QuantumCircuit]): The loop body to be repeatedly executed.  Omit this to
                use the context-manager mode.
            qubits (Optional[Sequence[QubitSpecifier]]): The circuit qubits over which the loop body
                should be run.  Omit this to use the context-manager mode.
            clbits (Optional[Sequence[ClbitSpecifier]]): The circuit clbits over which the loop body
                should be run.  Omit this to use the context-manager mode.
            label (Optional[str]): The string label of the instruction in the circuit.

        Returns:
            InstructionSet or ForLoopContext: depending on the call signature, either a context
            manager for creating the for loop (it will automatically be added to the circuit at the
            end of the block), or an :obj:`~InstructionSet` handle to the appended loop operation.

        Raises:
            CircuitError: if an incorrect calling convention is used.
        """
        # pylint: disable=cyclic-import
        from qiskit.circuit.controlflow.for_loop import ForLoopOp, ForLoopContext

        if body is None:
            if qubits is not None or clbits is not None:
                raise CircuitError(
                    "When using 'for_loop' as a context manager, you cannot pass qubits or clbits."
                )
            return ForLoopContext(self, indexset, loop_parameter, label=label)
        elif qubits is None or clbits is None:
            raise CircuitError(
                "When using 'for_loop' with a body, you must pass qubits and clbits."
            )

        return self.append(ForLoopOp(indexset, loop_parameter, body, label), qubits, clbits)

    @typing.overload
    def if_test(
        self,
        condition: Tuple[Union[ClassicalRegister, Clbit], int],
        true_body: None,
        qubits: None,
        clbits: None,
        *,
        label: Optional[str],
    ) -> "qiskit.circuit.controlflow.if_else.IfContext":
        ...

    @typing.overload
    def if_test(
        self,
        condition: Tuple[Union[ClassicalRegister, Clbit], int],
        true_body: "QuantumCircuit",
        qubits: Sequence[QubitSpecifier],
        clbits: Sequence[ClbitSpecifier],
        *,
        label: Optional[str] = None,
    ) -> InstructionSet:
        ...

    def if_test(
        self,
        condition,
        true_body=None,
        qubits=None,
        clbits=None,
        *,
        label=None,
    ):
        """Create an ``if`` statement on this circuit.

        There are two forms for calling this function.  If called with all its arguments (with the
        possible exception of ``label``), it will create a
        :obj:`~qiskit.circuit.controlflow.IfElseOp` with the given ``true_body``, and there will be
        no branch for the ``false`` condition (see also the :meth:`.if_else` method).  However, if
        ``true_body`` (and ``qubits`` and ``clbits``) are *not* passed, then this acts as a context
        manager, which can be used to build ``if`` statements.  The return value of the ``with``
        statement is a chainable context manager, which can be used to create subsequent ``else``
        blocks.  In this form, you do not need to keep track of the qubits or clbits you are using,
        because the scope will handle it for you.

        For example::

            from qiskit.circuit import QuantumCircuit, Qubit, Clbit
            bits = [Qubit(), Qubit(), Qubit(), Clbit(), Clbit()]
            qc = QuantumCircuit(bits)

            qc.h(0)
            qc.cx(0, 1)
            qc.measure(0, 0)
            qc.h(0)
            qc.cx(0, 1)
            qc.measure(0, 1)

            with qc.if_test((bits[3], 0)) as else_:
                qc.x(2)
            with else_:
                qc.h(2)
                qc.z(2)

        Args:
            condition (Tuple[Union[ClassicalRegister, Clbit], int]): A condition to be evaluated at
                circuit runtime which, if true, will trigger the evaluation of ``true_body``. Can be
                specified as either a tuple of a ``ClassicalRegister`` to be tested for equality
                with a given ``int``, or as a tuple of a ``Clbit`` to be compared to either a
                ``bool`` or an ``int``.
            true_body (Optional[QuantumCircuit]): The circuit body to be run if ``condition`` is
                true.
            qubits (Optional[Sequence[QubitSpecifier]]): The circuit qubits over which the if/else
                should be run.
            clbits (Optional[Sequence[ClbitSpecifier]]): The circuit clbits over which the if/else
                should be run.
            label (Optional[str]): The string label of the instruction in the circuit.

        Returns:
            InstructionSet or IfContext: depending on the call signature, either a context
            manager for creating the ``if`` block (it will automatically be added to the circuit at
            the end of the block), or an :obj:`~InstructionSet` handle to the appended conditional
            operation.

        Raises:
            CircuitError: If the provided condition references Clbits outside the
                enclosing circuit.
            CircuitError: if an incorrect calling convention is used.

        Returns:
            A handle to the instruction created.
        """
        # pylint: disable=cyclic-import
        from qiskit.circuit.controlflow.if_else import IfElseOp, IfContext

        condition = (self._resolve_classical_resource(condition[0]), condition[1])

        if true_body is None:
            if qubits is not None or clbits is not None:
                raise CircuitError(
                    "When using 'if_test' as a context manager, you cannot pass qubits or clbits."
                )
            # We can only allow jumps if we're in a loop block, but the default path (no scopes)
            # also allows adding jumps to support the more verbose internal mode.
            in_loop = bool(self._control_flow_scopes and self._control_flow_scopes[-1].allow_jumps)
            return IfContext(self, condition, in_loop=in_loop, label=label)
        elif qubits is None or clbits is None:
            raise CircuitError("When using 'if_test' with a body, you must pass qubits and clbits.")

        return self.append(IfElseOp(condition, true_body, None, label), qubits, clbits)

    def if_else(
        self,
        condition: Union[
            Tuple[ClassicalRegister, int],
            Tuple[Clbit, int],
            Tuple[Clbit, bool],
        ],
        true_body: "QuantumCircuit",
        false_body: "QuantumCircuit",
        qubits: Sequence[QubitSpecifier],
        clbits: Sequence[ClbitSpecifier],
        label: Optional[str] = None,
    ) -> InstructionSet:
        """Apply :class:`~qiskit.circuit.controlflow.IfElseOp`.

        .. note::

            This method does not have an associated context-manager form, because it is already
            handled by the :meth:`.if_test` method.  You can use the ``else`` part of that with
            something such as::

                from qiskit.circuit import QuantumCircuit, Qubit, Clbit
                bits = [Qubit(), Qubit(), Clbit()]
                qc = QuantumCircuit(bits)
                qc.h(0)
                qc.cx(0, 1)
                qc.measure(0, 0)
                with qc.if_test((bits[2], 0)) as else_:
                    qc.h(0)
                with else_:
                    qc.x(0)

        Args:
            condition: A condition to be evaluated at circuit runtime which,
                if true, will trigger the evaluation of ``true_body``. Can be
                specified as either a tuple of a ``ClassicalRegister`` to be
                tested for equality with a given ``int``, or as a tuple of a
                ``Clbit`` to be compared to either a ``bool`` or an ``int``.
            true_body: The circuit body to be run if ``condition`` is true.
            false_body: The circuit to be run if ``condition`` is false.
            qubits: The circuit qubits over which the if/else should be run.
            clbits: The circuit clbits over which the if/else should be run.
            label: The string label of the instruction in the circuit.

        Raises:
            CircuitError: If the provided condition references Clbits outside the
                enclosing circuit.

        Returns:
            A handle to the instruction created.
        """
        # pylint: disable=cyclic-import
        from qiskit.circuit.controlflow.if_else import IfElseOp

        condition = (self._resolve_classical_resource(condition[0]), condition[1])
        return self.append(IfElseOp(condition, true_body, false_body, label), qubits, clbits)

    def break_loop(self) -> InstructionSet:
        """Apply :class:`~qiskit.circuit.controlflow.BreakLoopOp`.

        .. warning::

            If you are using the context-manager "builder" forms of :meth:`.if_test`,
            :meth:`.for_loop` or :meth:`.while_loop`, you can only call this method if you are
            within a loop context, because otherwise the "resource width" of the operation cannot be
            determined.  This would quickly lead to invalid circuits, and so if you are trying to
            construct a reusable loop body (without the context managers), you must also use the
            non-context-manager form of :meth:`.if_test` and :meth:`.if_else`.  Take care that the
            :obj:`.BreakLoopOp` instruction must span all the resources of its containing loop, not
            just the immediate scope.

        Returns:
            A handle to the instruction created.

        Raises:
            CircuitError: if this method was called within a builder context, but not contained
                within a loop.
        """
        # pylint: disable=cyclic-import
        from qiskit.circuit.controlflow.break_loop import BreakLoopOp, BreakLoopPlaceholder

        if self._control_flow_scopes:
            operation = BreakLoopPlaceholder()
            resources = operation.placeholder_resources()
            return self.append(operation, resources.qubits, resources.clbits)
        return self.append(BreakLoopOp(self.num_qubits, self.num_clbits), self.qubits, self.clbits)

    def continue_loop(self) -> InstructionSet:
        """Apply :class:`~qiskit.circuit.controlflow.ContinueLoopOp`.

        .. warning::

            If you are using the context-manager "builder" forms of :meth:`.if_test`,
            :meth:`.for_loop` or :meth:`.while_loop`, you can only call this method if you are
            within a loop context, because otherwise the "resource width" of the operation cannot be
            determined.  This would quickly lead to invalid circuits, and so if you are trying to
            construct a reusable loop body (without the context managers), you must also use the
            non-context-manager form of :meth:`.if_test` and :meth:`.if_else`.  Take care that the
            :obj:`.ContinueLoopOp` instruction must span all the resources of its containing loop,
            not just the immediate scope.

        Returns:
            A handle to the instruction created.

        Raises:
            CircuitError: if this method was called within a builder context, but not contained
                within a loop.
        """
        # pylint: disable=cyclic-import
        from qiskit.circuit.controlflow.continue_loop import ContinueLoopOp, ContinueLoopPlaceholder

        if self._control_flow_scopes:
            operation = ContinueLoopPlaceholder()
            resources = operation.placeholder_resources()
            return self.append(operation, resources.qubits, resources.clbits)
        return self.append(
            ContinueLoopOp(self.num_qubits, self.num_clbits), self.qubits, self.clbits
        )

    def add_calibration(
        self,
        gate: Union[Gate, str],
        qubits: Sequence[int],
        # Schedule has the type `qiskit.pulse.Schedule`, but `qiskit.pulse` cannot be imported
        # while this module is, and so Sphinx will not accept a forward reference to it.  Sphinx
        # needs the types available at runtime, whereas mypy will accept it, because it handles the
        # type checking by static analysis.
        schedule,
        params: Optional[Sequence[ParameterValueType]] = None,
    ) -> None:
        """Register a low-level, custom pulse definition for the given gate.

        Args:
            gate (Union[Gate, str]): Gate information.
            qubits (Union[int, Tuple[int]]): List of qubits to be measured.
            schedule (Schedule): Schedule information.
            params (Optional[List[Union[float, Parameter]]]): A list of parameters.

        Raises:
            Exception: if the gate is of type string and params is None.
        """

        def _format(operand):
            try:
                # Using float/complex value as a dict key is not good idea.
                # This makes the mapping quite sensitive to the rounding error.
                # However, the mechanism is already tied to the execution model (i.e. pulse gate)
                # and we cannot easily update this rule.
                # The same logic exists in DAGCircuit.add_calibration.
                evaluated = complex(operand)
                if np.isreal(evaluated):
                    evaluated = float(evaluated.real)
                    if evaluated.is_integer():
                        evaluated = int(evaluated)
                return evaluated
            except TypeError:
                # Unassigned parameter
                return operand

        if isinstance(gate, Gate):
            params = gate.params
            gate = gate.name
        if params is not None:
            params = tuple(map(_format, params))
        else:
            params = tuple()

        self._calibrations[gate][(tuple(qubits), params)] = schedule

    # Functions only for scheduled circuits
    def qubit_duration(self, *qubits: Union[Qubit, int]) -> float:
        """Return the duration between the start and stop time of the first and last instructions,
        excluding delays, over the supplied qubits. Its time unit is ``self.unit``.

        Args:
            *qubits: Qubits within ``self`` to include.

        Returns:
            Return the duration between the first start and last stop time of non-delay instructions
        """
        return self.qubit_stop_time(*qubits) - self.qubit_start_time(*qubits)

    def qubit_start_time(self, *qubits: Union[Qubit, int]) -> float:
        """Return the start time of the first instruction, excluding delays,
        over the supplied qubits. Its time unit is ``self.unit``.

        Return 0 if there are no instructions over qubits

        Args:
            *qubits: Qubits within ``self`` to include. Integers are allowed for qubits, indicating
            indices of ``self.qubits``.

        Returns:
            Return the start time of the first instruction, excluding delays, over the qubits

        Raises:
            CircuitError: if ``self`` is a not-yet scheduled circuit.
        """
        if self.duration is None:
            # circuit has only delays, this is kind of scheduled
            for instruction in self._data:
                if not isinstance(instruction.operation, Delay):
                    raise CircuitError(
                        "qubit_start_time undefined. Circuit must be scheduled first."
                    )
            return 0

        qubits = [self.qubits[q] if isinstance(q, int) else q for q in qubits]

        starts = {q: 0 for q in qubits}
        dones = {q: False for q in qubits}
        for instruction in self._data:
            for q in qubits:
                if q in instruction.qubits:
                    if isinstance(instruction.operation, Delay):
                        if not dones[q]:
                            starts[q] += instruction.operation.duration
                    else:
                        dones[q] = True
            if len(qubits) == len([done for done in dones.values() if done]):  # all done
                return min(start for start in starts.values())

        return 0  # If there are no instructions over bits

    def qubit_stop_time(self, *qubits: Union[Qubit, int]) -> float:
        """Return the stop time of the last instruction, excluding delays, over the supplied qubits.
        Its time unit is ``self.unit``.

        Return 0 if there are no instructions over qubits

        Args:
            *qubits: Qubits within ``self`` to include. Integers are allowed for qubits, indicating
            indices of ``self.qubits``.

        Returns:
            Return the stop time of the last instruction, excluding delays, over the qubits

        Raises:
            CircuitError: if ``self`` is a not-yet scheduled circuit.
        """
        if self.duration is None:
            # circuit has only delays, this is kind of scheduled
            for instruction in self._data:
                if not isinstance(instruction.operation, Delay):
                    raise CircuitError(
                        "qubit_stop_time undefined. Circuit must be scheduled first."
                    )
            return 0

        qubits = [self.qubits[q] if isinstance(q, int) else q for q in qubits]

        stops = {q: self.duration for q in qubits}
        dones = {q: False for q in qubits}
        for instruction in reversed(self._data):
            for q in qubits:
                if q in instruction.qubits:
                    if isinstance(instruction.operation, Delay):
                        if not dones[q]:
                            stops[q] -= instruction.operation.duration
                    else:
                        dones[q] = True
            if len(qubits) == len([done for done in dones.values() if done]):  # all done
                return max(stop for stop in stops.values())

        return 0  # If there are no instructions over bits


def _circuit_from_qasm(qasm: Qasm) -> "QuantumCircuit":
    # pylint: disable=cyclic-import
    from qiskit.converters import ast_to_dag
    from qiskit.converters import dag_to_circuit

    ast = qasm.parse()
    dag = ast_to_dag(ast)
    return dag_to_circuit(dag)


def _standard_compare(value1, value2):
    if value1 < value2:
        return -1
    if value1 > value2:
        return 1
    return 0


def _compare_parameters(param1: Parameter, param2: Parameter) -> int:
    if isinstance(param1, ParameterVectorElement) and isinstance(param2, ParameterVectorElement):
        # if they belong to a vector with the same name, sort by index
        if param1.vector.name == param2.vector.name:
            return _standard_compare(param1.index, param2.index)

    # else sort by name
    return _standard_compare(param1.name, param2.name)


def _add_sub_instruction_to_existing_composite_circuits(
    instruction: Instruction,
    existing_gate_names: List[str],
    existing_composite_circuits: List[Instruction],
) -> None:
    """Recursively add undefined sub-instructions in the definition of the given
    instruction to existing_composite_circuit list.
    """
    for sub_instruction in instruction.definition:
        sub_operation = sub_instruction.operation
        # Check instructions names are valid
        escaped = _qasm_escape_name(sub_operation.name, "gate_")
        if escaped != sub_operation.name:
            sub_operation = sub_operation.copy(name=escaped)
        if (
            sub_operation.name not in existing_gate_names
            and sub_operation not in existing_composite_circuits
        ):
            existing_composite_circuits.insert(0, sub_operation)
            _add_sub_instruction_to_existing_composite_circuits(
                sub_operation, existing_gate_names, existing_composite_circuits
            )


def _qasm_escape_name(name: str, prefix: str) -> str:
    """Returns a valid OpenQASM identifier, using `prefix` as a prefix if necessary.  `prefix` must
    itself be a valid identifier."""
    # Replace all non-ASCII-word characters (letters, digits, underscore) with the underscore.
    escaped_name = re.sub(r"\W", "_", name, flags=re.ASCII)
    if (
        not escaped_name
        or escaped_name[0] not in string.ascii_lowercase
        or escaped_name in QASM2_RESERVED
    ):
        escaped_name = prefix + escaped_name
    return escaped_name


def _make_unique(name: str, already_defined: collections.abc.Set[str]) -> str:
    """Generate a name by suffixing the given stem that is unique within the defined set."""
    if name not in already_defined:
        return name
    used = {in_use[len(name) :] for in_use in already_defined if in_use.startswith(name)}
    characters = (string.digits + string.ascii_letters) if name else string.ascii_letters
    for parts in itertools.chain.from_iterable(
        itertools.product(characters, repeat=n) for n in itertools.count(1)
    ):
        suffix = "".join(parts)
        if suffix not in used:
            return name + suffix
    # This isn't actually reachable because the above loop is infinite.
    return name


def _get_composite_circuit_qasm_from_instruction(instruction: Instruction) -> str:
    """Returns OpenQASM string composite circuit given an instruction.
    The given instruction should be the result of composite_circuit.to_instruction()."""

    if instruction.definition is None:
        raise ValueError(f'Instruction "{instruction.name}" is not defined.')

    gate_parameters = ",".join(["param%i" % num for num in range(len(instruction.params))])
    qubit_parameters = ",".join(["q%i" % num for num in range(instruction.num_qubits)])
    composite_circuit_gates = ""

    definition = instruction.definition
    definition_bit_labels = {
        bit: idx for bits in (definition.qubits, definition.clbits) for idx, bit in enumerate(bits)
    }
    for sub_instruction in definition:
        sub_operation = sub_instruction.operation
        escaped = _qasm_escape_name(sub_operation.name, "gate_")
        if escaped != sub_operation.name:
            sub_operation = sub_operation.copy(name=escaped)

        gate_qargs = ",".join(
            "q%i" % index
            for index in [definition_bit_labels[qubit] for qubit in sub_instruction.qubits]
        )
        composite_circuit_gates += f"{sub_operation.qasm()} {gate_qargs}; "

    if composite_circuit_gates:
        composite_circuit_gates = composite_circuit_gates.rstrip(" ")

    if gate_parameters:
        qasm_string = "gate {}({}) {} {{ {} }}".format(
            instruction.name,
            gate_parameters,
            qubit_parameters,
            composite_circuit_gates,
        )
    else:
        qasm_string = "gate {} {} {{ {} }}".format(
            instruction.name,
            qubit_parameters,
            composite_circuit_gates,
        )

    return qasm_string


def _insert_composite_gate_definition_qasm(
    string_temp: str, existing_composite_circuits: List[Instruction], extension_lib: str
) -> str:
    """Insert composite gate definition QASM code right after extension library in the header"""

    gate_definition_string = ""

    # Generate gate definition string
    for instruction in existing_composite_circuits:
        if hasattr(instruction, "_qasm_definition"):
            qasm_string = instruction._qasm_definition
        else:
            qasm_string = _get_composite_circuit_qasm_from_instruction(instruction)
        gate_definition_string += "\n" + qasm_string

    string_temp = string_temp.replace(extension_lib, f"{extension_lib}{gate_definition_string}")
    return string_temp


def _warn_on_broadcasting_controlled_gate(qargs, name):
    # check for multiple qubits
    if any(isinstance(qarg, (tuple, list, np.ndarray)) and len(qarg) > 1 for qarg in qargs):
        warnings.warn(
            "Creating multiple single-controlled gates with a single call, "
            "as QuantumCircuit.cx([0, 1], 2) is pending deprecation as of Qiskit "
            "Terra 0.23.0 and will be deprecated no sooner than 6 months after its "
            "release date. In future, this will construct a multi-controlled gate, where the "
            "first argument determines the control qubits and the second the target qubit(s). "
            f"To construct multiple gates, you can call the {name} method multiple times with a "
            "single control and target.",
            PendingDeprecationWarning,
            stacklevel=3,
        )


def _bit_argument_conversion(specifier, bit_sequence, bit_set, type_):
    """Get the list of bits referred to by the specifier ``specifier``.

    Valid types for ``specifier`` are integers, bits of the correct type (as given in ``type_``), or
    iterables of one of those two scalar types.  Integers are interpreted as indices into the
    sequence ``bit_sequence``.  All allowed bits must be in ``bit_set`` (which should implement
    fast lookup), which is assumed to contain the same bits as ``bit_sequence``.

    Returns:
        List[Bit]: a list of the specified bits from ``bits``.

    Raises:
        CircuitError: if an incorrect type or index is encountered, if the same bit is specified
            more than once, or if the specifier is to a bit not in the ``bit_set``.
    """
    # The duplication between this function and `_bit_argument_conversion_scalar` is so that fast
    # paths return as quickly as possible, and all valid specifiers will resolve without needing to
    # try/catch exceptions (which is too slow for inner-loop code).
    if isinstance(specifier, type_):
        if specifier in bit_set:
            return [specifier]
        raise CircuitError(f"Bit '{specifier}' is not in the circuit.")
    if isinstance(specifier, (int, np.integer)):
        try:
            return [bit_sequence[specifier]]
        except IndexError as ex:
            raise CircuitError(
                f"Index {specifier} out of range for size {len(bit_sequence)}."
            ) from ex
    # Slices can't raise IndexError - they just return an empty list.
    if isinstance(specifier, slice):
        return bit_sequence[specifier]
    try:
        return [
            _bit_argument_conversion_scalar(index, bit_sequence, bit_set, type_)
            for index in specifier
        ]
    except TypeError as ex:
        message = (
            f"Incorrect bit type: expected '{type_.__name__}' but got '{type(specifier).__name__}'"
            if isinstance(specifier, Bit)
            else f"Invalid bit index: '{specifier}' of type '{type(specifier)}'"
        )
        raise CircuitError(message) from ex


def _bit_argument_conversion_scalar(specifier, bit_sequence, bit_set, type_):
    if isinstance(specifier, type_):
        if specifier in bit_set:
            return specifier
        raise CircuitError(f"Bit '{specifier}' is not in the circuit.")
    if isinstance(specifier, (int, np.integer)):
        try:
            return bit_sequence[specifier]
        except IndexError as ex:
            raise CircuitError(
                f"Index {specifier} out of range for size {len(bit_sequence)}."
            ) from ex
    message = (
        f"Incorrect bit type: expected '{type_.__name__}' but got '{type(specifier).__name__}'"
        if isinstance(specifier, Bit)
        else f"Invalid bit index: '{specifier}' of type '{type(specifier)}'"
    )
    raise CircuitError(message)<|MERGE_RESOLUTION|>--- conflicted
+++ resolved
@@ -189,18 +189,11 @@
 
            from qiskit import QuantumCircuit
 
-<<<<<<< HEAD
-            qc = QuantumCircuit(5)
-            qc.h(0)
-            for i in range(1, 5):
-                qc.cx(0, i)
-            qc.measure_all()
-=======
            qc = QuantumCircuit(5)
            qc.h(0)
-           qc.cx(0, range(1, 5))
+           for i in range(1, 5):
+               qc.cx(0, i)
            qc.measure_all()
->>>>>>> e016f9ca
 
         Construct a 4-qubit Bernstein-Vazirani circuit using registers.
 
@@ -214,24 +207,14 @@
            cr = ClassicalRegister(3, 'c')
            qc = QuantumCircuit(qr, anc, cr)
 
-<<<<<<< HEAD
-            qc.x(anc[0])
-            qc.h(anc[0])
-            qc.h(qr[0:3])
-            for q in qr[0:3]:
-                qc.cx(q, anc[0])
-            qc.h(qr[0:3])
-            qc.barrier(qr)
-            qc.measure(qr, cr)
-=======
            qc.x(anc[0])
            qc.h(anc[0])
            qc.h(qr[0:3])
-           qc.cx(qr[0:3], anc[0])
+           for q in qr[0:3]:
+               qc.cx(q, anc[0])
            qc.h(qr[0:3])
            qc.barrier(qr)
            qc.measure(qr, cr)
->>>>>>> e016f9ca
 
            qc.draw('mpl')
     """
