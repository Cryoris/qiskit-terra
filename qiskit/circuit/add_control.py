--- conflicted
+++ resolved
@@ -45,72 +45,6 @@
     return control(operation, num_ctrl_qubits=num_ctrl_qubits, label=label)
 
 
-<<<<<<< HEAD
-=======
-def _control_definition_known(operation, num_ctrl_qubits):
-    if num_ctrl_qubits == 2 and operation.name == 'x':
-        return True
-    elif num_ctrl_qubits == 1:
-        return operation.name in {'x', 'y', 'z', 'h', 'rx', 'ry', 'rz', 'swap', 'u1', 'u3', 'cx'}
-    elif operation.name == 'rz' and num_ctrl_qubits > 1:
-        return True
-    else:
-        return False
-
-
-def _control_predefined(operation, num_ctrl_qubits):
-    """Returns controlled gates with hard-coded definitions in
-    the standard extensions."""
-    if operation.name == 'x' and num_ctrl_qubits in [1, 2]:
-        if num_ctrl_qubits == 1:
-            import qiskit.extensions.standard.cx
-            cgate = qiskit.extensions.standard.cx.CXGate()
-        else:
-            import qiskit.extensions.standard.ccx
-            cgate = qiskit.extensions.standard.ccx.CCXGate()
-    elif operation.name == 'y':
-        import qiskit.extensions.standard.cy
-        cgate = qiskit.extensions.standard.cy.CYGate()
-    elif operation.name == 'z':
-        import qiskit.extensions.standard.cz
-        cgate = qiskit.extensions.standard.cz.CZGate()
-    elif operation.name == 'h':
-        import qiskit.extensions.standard.ch
-        cgate = qiskit.extensions.standard.ch.CHGate()
-    elif operation.name in {'rx', 'ry', 'rz'}:
-        if operation.name == 'rx':
-            import qiskit.extensions.standard.crx
-            cgate = qiskit.extensions.standard.crx.CRXGate(*operation.params)
-        elif operation.name == 'ry':
-            import qiskit.extensions.standard.cry
-            cgate = qiskit.extensions.standard.cry.CRYGate(*operation.params)
-        else:  # operation.name == 'rz'
-            import qiskit.extensions.standard.crz
-            cgate = qiskit.extensions.standard.crz.CRZGate(*operation.params)
-        if num_ctrl_qubits == 1:
-            return cgate
-        else:
-            # only predefined for one control qubit
-            return cgate.control(num_ctrl_qubits - 1)
-    elif operation.name == 'swap':
-        import qiskit.extensions.standard.cswap
-        cgate = qiskit.extensions.standard.cswap.CSwapGate()
-    elif operation.name == 'u1':
-        import qiskit.extensions.standard.cu1
-        cgate = qiskit.extensions.standard.cu1.CU1Gate(*operation.params)
-    elif operation.name == 'u3':
-        import qiskit.extensions.standard.cu3
-        cgate = qiskit.extensions.standard.cu3.CU3Gate(*operation.params)
-    elif operation.name == 'cx':
-        import qiskit.extensions.standard.ccx
-        cgate = qiskit.extensions.standard.ccx.CCXGate()
-    else:
-        raise QiskitError('No standard controlled gate for "{}"'.format(
-            operation.name))
-    return cgate
-
-
->>>>>>> 6aa4e7b6
 def control(operation, num_ctrl_qubits=1, label=None):
     """Return controlled version of gate using controlled rotations
 
