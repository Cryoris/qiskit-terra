# This code is part of Qiskit.
#
# (C) Copyright IBM 2022.
#
# This code is licensed under the Apache License, Version 2.0. You may
# obtain a copy of this license in the LICENSE.txt file in the root directory
# of this source tree or at http://www.apache.org/licenses/LICENSE-2.0.
#
# Any modifications or derivative works of this code must retain this
# copyright notice, and modified files need to carry a notice indicating
# that they have been altered from the originals.
"""
Quantum Shannon Decomposition.

Method is described in arXiv:quant-ph/0406176.
"""
from __future__ import annotations
import math
from typing import Callable
import scipy
import numpy as np
from qiskit.circuit.quantumcircuit import QuantumCircuit, QuantumRegister
from qiskit.synthesis.two_qubit import (
    TwoQubitBasisDecomposer,
    two_qubit_decompose,
)
from qiskit.synthesis.one_qubit import one_qubit_decompose
from qiskit.quantum_info.operators.predicates import is_hermitian_matrix
from qiskit.circuit.library.standard_gates import CXGate
from qiskit.circuit.library.generalized_gates.uc_pauli_rot import UCPauliRotGate, _EPS
from qiskit.circuit.library.generalized_gates.ucry import UCRYGate
from qiskit.circuit.library.generalized_gates.ucrz import UCRZGate
from qiskit._accelerate.two_qubit_decompose import two_qubit_decompose_up_to_diagonal


def qs_decomposition(
    mat: np.ndarray,
    opt_a1: bool = True,
    opt_a2: bool = True,
    decomposer_1q: Callable[[np.ndarray], QuantumCircuit] | None = None,
    decomposer_2q: Callable[[np.ndarray], QuantumCircuit] | None = None,
    *,
    _depth=0,
):
    r"""
    Decomposes a unitary matrix into one and two qubit gates using Quantum Shannon Decomposition,

    This decomposition is described in Shende et al. [1].

    .. parsed-literal::
          ┌───┐               ┌───┐     ┌───┐     ┌───┐
         ─┤   ├─       ───────┤ Rz├─────┤ Ry├─────┤ Rz├─────
          │   │    ≃     ┌───┐└─┬─┘┌───┐└─┬─┘┌───┐└─┬─┘┌───┐
        /─┤   ├─       /─┤   ├──□──┤   ├──□──┤   ├──□──┤   ├
          └───┘          └───┘     └───┘     └───┘     └───┘

    The number of :class:`.CXGate`\ s generated with the decomposition without optimizations is:

    .. math::

        \frac{9}{16} 4^n - \frac{3}{2} 2^n

    If ``opt_a1 = True``, the default, the CX count is reduced by:

    .. math::

        \frac{1}{3} 4^{n - 2} - 1.

    If ``opt_a2 = True``, the default, the CX count is reduced by:

    .. math::

        4^{n-2} - 1.

    Args:
        mat: unitary matrix to decompose
        opt_a1: whether to try optimization A.1 from Shende et al. [1].
            This should eliminate 1 ``cx`` per call.
            If ``True``, :class:`.CZGate`\s are left in the output.
            If desired these can be further decomposed to :class:`.CXGate`\s.
        opt_a2: whether to try optimization A.2 from Shende et al. [1].
            This decomposes two qubit unitaries into a diagonal gate and
            a two cx unitary and reduces overall cx count by :math:`4^{n-2} - 1`.
        decomposer_1q: optional 1Q decomposer. If None, uses
            :class:`~qiskit.synthesis.OneQubitEulerDecomposer`.
        decomposer_2q: optional 2Q decomposer. If None, uses
            :class:`~qiskit.synthesis.TwoQubitBasisDecomposer`.

    Returns:
        QuantumCircuit: Decomposed quantum circuit.

    References:
        1. Shende, Bullock, Markov, *Synthesis of Quantum Logic Circuits*,
           `arXiv:0406176 [quant-ph] <https://arxiv.org/abs/quant-ph/0406176>`_
    """
    #  _depth (int): Internal use parameter to track recursion depth.
    dim = mat.shape[0]
    nqubits = int(math.log2(dim))
    if np.allclose(np.identity(dim), mat):
        return QuantumCircuit(nqubits)
    if dim == 2:
        if decomposer_1q is None:
            decomposer_1q = one_qubit_decompose.OneQubitEulerDecomposer()
        circ = decomposer_1q(mat)
    elif dim == 4:
        if decomposer_2q is None:
            if opt_a2 and _depth > 0:
                from qiskit.circuit.library.generalized_gates.unitary import (
                    UnitaryGate,
                )  # pylint: disable=cyclic-import

                def decomp_2q(mat):
                    ugate = UnitaryGate(mat)
                    qc = QuantumCircuit(2, name="qsd2q")
                    qc.append(ugate, [0, 1])
                    return qc

                decomposer_2q = decomp_2q
            else:
                decomposer_2q = TwoQubitBasisDecomposer(CXGate())
        circ = decomposer_2q(mat)
    else:
        qr = QuantumRegister(nqubits)
        circ = QuantumCircuit(qr)
        dim_o2 = dim // 2
        # perform cosine-sine decomposition
        (u1, u2), vtheta, (v1h, v2h) = scipy.linalg.cossin(mat, separate=True, p=dim_o2, q=dim_o2)
        # left circ
        left_circ = _demultiplex(v1h, v2h, opt_a1=opt_a1, opt_a2=opt_a2, _depth=_depth)
        circ.append(left_circ.to_instruction(), qr)
        # middle circ
        if opt_a1:
            nangles = len(vtheta)
            half_size = nangles // 2
            # get UCG in terms of CZ
            circ_cz = _get_ucry_cz(nqubits, (2 * vtheta).tolist())
            circ.append(circ_cz.to_instruction(), range(nqubits))
            # merge final cz with right-side generic multiplexer
            u2[:, half_size:] = np.negative(u2[:, half_size:])
        else:
            ucry = UCRYGate((2 * vtheta).tolist())
            circ.append(ucry, [qr[-1]] + qr[:-1])
        # right circ
        right_circ = _demultiplex(u1, u2, opt_a1=opt_a1, opt_a2=opt_a2, _depth=_depth)
        circ.append(right_circ.to_instruction(), qr)

    if opt_a2 and _depth == 0 and dim > 4:
        return _apply_a2(circ)
    return circ


def _demultiplex(um0, um1, opt_a1=False, opt_a2=False, *, _depth=0):
    """Decompose a generic multiplexer.

          ────□────
           ┌──┴──┐
         /─┤     ├─
           └─────┘

    represented by the block diagonal matrix

            ┏         ┓
            ┃ um0     ┃
            ┃     um1 ┃
            ┗         ┛

    to
               ┌───┐
        ───────┤ Rz├──────
          ┌───┐└─┬─┘┌───┐
        /─┤ w ├──□──┤ v ├─
          └───┘     └───┘

    where v and w are general unitaries determined from decomposition.

    Args:
       um0 (ndarray): applied if MSB is 0
       um1 (ndarray): applied if MSB is 1
       opt_a1 (bool): whether to try optimization A.1 from Shende. This should eliminate 1 cnot
          per call. If True CZ gates are left in the output. If desired these can be further decomposed
       opt_a2 (bool): whether to try  optimization A.2 from Shende. This decomposes two qubit
          unitaries into a diagonal gate and a two cx unitary and reduces overall cx count by
          4^(n-2) - 1.
       _depth (int): This is an internal variable to track the recursion depth.

    Returns:
        QuantumCircuit: decomposed circuit
    """
    dim = um0.shape[0] + um1.shape[0]  # these should be same dimension
    nqubits = int(math.log2(dim))
    um0um1 = um0 @ um1.T.conjugate()
    if is_hermitian_matrix(um0um1):
        eigvals, vmat = scipy.linalg.eigh(um0um1)
    else:
        evals, vmat = scipy.linalg.schur(um0um1, output="complex")
        eigvals = evals.diagonal()
    dvals = np.emath.sqrt(eigvals)
    dmat = np.diag(dvals)
    wmat = dmat @ vmat.T.conjugate() @ um1

    circ = QuantumCircuit(nqubits)

    # left gate
    left_gate = qs_decomposition(
        wmat, opt_a1=opt_a1, opt_a2=opt_a2, _depth=_depth + 1
    ).to_instruction()
    circ.append(left_gate, range(nqubits - 1))

    # multiplexed Rz
    angles = 2 * np.angle(np.conj(dvals))
    ucrz = UCRZGate(angles.tolist())
    circ.append(ucrz, [nqubits - 1] + list(range(nqubits - 1)))

    # right gate
    right_gate = qs_decomposition(
        vmat, opt_a1=opt_a1, opt_a2=opt_a2, _depth=_depth + 1
    ).to_instruction()
    circ.append(right_gate, range(nqubits - 1))

    return circ


def _get_ucry_cz(nqubits, angles):
    """
    Get uniformly controlled Ry gate in CZ-Ry as in UCPauliRotGate.
    """
    nangles = len(angles)
    qc = QuantumCircuit(nqubits)
    q_controls = qc.qubits[:-1]
    q_target = qc.qubits[-1]
    if not q_controls:
        if np.abs(angles[0]) > _EPS:
            qc.ry(angles[0], q_target)
    else:
        angles = angles.copy()
        UCPauliRotGate._dec_uc_rotations(angles, 0, len(angles), False)
        for i, angle in enumerate(angles):
            if np.abs(angle) > _EPS:
                qc.ry(angle, q_target)
            if not i == len(angles) - 1:
                binary_rep = np.binary_repr(i + 1)
                q_contr_index = len(binary_rep) - len(binary_rep.rstrip("0"))
            else:
                # Handle special case:
                q_contr_index = len(q_controls) - 1
            # leave off last CZ for merging with adjacent UCG
            if i < nangles - 1:
                qc.cz(q_controls[q_contr_index], q_target)
    return qc


def _apply_a2(circ):
    from qiskit.compiler import transpile
    from qiskit.quantum_info import Operator
    from qiskit.circuit.library.generalized_gates.unitary import UnitaryGate

<<<<<<< HEAD
    decomposer = two_qubit_decompose.TwoQubitDecomposeUpToDiagonal()
    ccirc = transpile(
        circ, basis_gates=["u", "cx", "qsd2q"], optimization_level=0, qubits_initially_zero=False
    )
=======
    decomposer = two_qubit_decompose_up_to_diagonal
    ccirc = transpile(circ, basis_gates=["u", "cx", "qsd2q"], optimization_level=0)
>>>>>>> 441925e4
    ind2q = []
    # collect 2q instrs
    for i, instruction in enumerate(ccirc.data):
        if instruction.operation.name == "qsd2q":
            ind2q.append(i)
    if len(ind2q) == 0:
        return ccirc
    elif len(ind2q) == 1:
        # No neighbors to merge diagonal into; revert name
        ccirc.data[ind2q[0]].operation.name = "Unitary"
        return ccirc
    # rolling over diagonals
    ind2 = None  # lint
    for ind1, ind2 in zip(ind2q[0:-1:], ind2q[1::]):
        # get neighboring 2q gates separated by controls
        instr1 = ccirc.data[ind1]
        mat1 = Operator(instr1.operation).data
        instr2 = ccirc.data[ind2]
        mat2 = Operator(instr2.operation).data
        # rollover
        dmat, qc2cx_data = decomposer(mat1)
        qc2cx = QuantumCircuit._from_circuit_data(qc2cx_data)
        ccirc.data[ind1] = instr1.replace(operation=qc2cx.to_gate())
        mat2 = mat2 @ dmat
        ccirc.data[ind2] = instr2.replace(UnitaryGate(mat2))
    qc3 = two_qubit_decompose.two_qubit_cnot_decompose(mat2)
    ccirc.data[ind2] = ccirc.data[ind2].replace(operation=qc3.to_gate())
    return ccirc<|MERGE_RESOLUTION|>--- conflicted
+++ resolved
@@ -254,15 +254,10 @@
     from qiskit.quantum_info import Operator
     from qiskit.circuit.library.generalized_gates.unitary import UnitaryGate
 
-<<<<<<< HEAD
-    decomposer = two_qubit_decompose.TwoQubitDecomposeUpToDiagonal()
+    decomposer = two_qubit_decompose_up_to_diagonal
     ccirc = transpile(
         circ, basis_gates=["u", "cx", "qsd2q"], optimization_level=0, qubits_initially_zero=False
     )
-=======
-    decomposer = two_qubit_decompose_up_to_diagonal
-    ccirc = transpile(circ, basis_gates=["u", "cx", "qsd2q"], optimization_level=0)
->>>>>>> 441925e4
     ind2q = []
     # collect 2q instrs
     for i, instruction in enumerate(ccirc.data):
