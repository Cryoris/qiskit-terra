# This code is part of Qiskit.
#
# (C) Copyright IBM 2017.
#
# This code is licensed under the Apache License, Version 2.0. You may
# obtain a copy of this license in the LICENSE.txt file in the root directory
# of this source tree or at http://www.apache.org/licenses/LICENSE-2.0.
#
# Any modifications or derivative works of this code must retain this
# copyright notice, and modified files need to carry a notice indicating
# that they have been altered from the originals.

# pylint: disable=wrong-import-position

"""Main Qiskit public functionality."""

import pkgutil
import sys
import warnings

<<<<<<< HEAD
# from qiskit.future import __FUTURE_MCGATES__
=======
import qiskit._accelerate

# Globally define compiled modules. The normal import mechanism will not
# find compiled submodules in _accelerate because it relies on file paths
# manually define them on import so people can directly import
# qiskit._accelerate.* submodules and not have to rely on attribute access
sys.modules["qiskit._accelerate.stochastic_swap"] = qiskit._accelerate.stochastic_swap
sys.modules["qiskit._accelerate.sabre_swap"] = qiskit._accelerate.sabre_swap
sys.modules["qiskit._accelerate.pauli_expval"] = qiskit._accelerate.pauli_expval
sys.modules["qiskit._accelerate.dense_layout"] = qiskit._accelerate.dense_layout
sys.modules["qiskit._accelerate.sparse_pauli_op"] = qiskit._accelerate.sparse_pauli_op
sys.modules["qiskit._accelerate.results"] = qiskit._accelerate.results
sys.modules["qiskit._accelerate.optimize_1q_gates"] = qiskit._accelerate.optimize_1q_gates
sys.modules["qiskit._accelerate.sampled_exp_val"] = qiskit._accelerate.sampled_exp_val


# Extend namespace for backwards compat
from qiskit import namespace

# Add hook to redirect imports from qiskit.providers.aer* to qiskit_aer*
# this is necessary for backwards compatibility for users when qiskit-aer
# and qiskit-terra shared the qiskit namespace
new_meta_path_finder = namespace.QiskitElementImport("qiskit.providers.aer", "qiskit_aer")
sys.meta_path = [new_meta_path_finder] + sys.meta_path
>>>>>>> 875b6464

# qiskit errors operator
from qiskit.exceptions import QiskitError, MissingOptionalLibraryError

# The main qiskit operators
from qiskit.circuit import ClassicalRegister
from qiskit.circuit import QuantumRegister
from qiskit.circuit import AncillaRegister
from qiskit.circuit import QuantumCircuit

# user config
from qiskit import user_config as _user_config

# The qiskit.extensions.x imports needs to be placed here due to the
# mechanism for adding gates dynamically.
import qiskit.extensions
import qiskit.circuit.measure
import qiskit.circuit.reset

# Allow extending this namespace. Please note that currently this line needs
# to be placed *before* the wrapper imports or any non-import code AND *before*
# importing the package you want to allow extensions for (in this case `backends`).

# TODO: Remove when we drop support for importing qiskit-aer < 0.11.0 and the
# qiskit-ibmq-provider package is retired/archived.
__path__ = pkgutil.extend_path(__path__, __name__)

# Please note these are global instances, not modules.
from qiskit.providers.basicaer import BasicAer

_config = _user_config.get_config()

# Moved to after IBMQ and Aer imports due to import issues
# with other modules that check for IBMQ (tools)
from qiskit.execute_function import execute
from qiskit.compiler import transpile, assemble, schedule, sequence

from .version import __version__
from .version import QiskitVersion


__qiskit_version__ = QiskitVersion()


class AerWrapper:
    """Lazy loading wrapper for Aer provider."""

    def __init__(self):
        self.aer = None

    def __bool__(self):
        if self.aer is None:
            try:
                from qiskit.providers import aer

                self.aer = aer.Aer
                warnings.warn(
                    "The qiskit.Aer entry point will be deprecated in a future release and "
                    "subsequently removed. Instead you should use this "
                    "directly from the root of the qiskit-aer package.",
                    PendingDeprecationWarning,
                    stacklevel=2,
                )
            except ImportError:
                return False
        return True

    def __getattr__(self, attr):
        if not self.aer:
            try:
                from qiskit.providers import aer

                self.aer = aer.Aer
                warnings.warn(
                    "The qiskit.Aer entry point will be deprecated in a future release and "
                    "subsequently removed. Instead you should use this "
                    "directly from the root of the qiskit-aer package.",
                    PendingDeprecationWarning,
                    stacklevel=2,
                )
            except ImportError as ex:
                raise MissingOptionalLibraryError(
                    "qiskit-aer", "Aer provider", "pip install qiskit-aer"
                ) from ex
        return getattr(self.aer, attr)


class IBMQWrapper:
    """Lazy loading wrapper for IBMQ provider."""

    def __init__(self):
        self.ibmq = None

    def __bool__(self):
        if self.ibmq is None:
            try:
                from qiskit.providers import ibmq

                self.ibmq = ibmq.IBMQ
            except ImportError:
                return False
        return True

    def __getattr__(self, attr):
        if not self.ibmq:
            try:
                from qiskit.providers import ibmq

                self.ibmq = ibmq.IBMQ
            except ImportError as ex:
                raise MissingOptionalLibraryError(
                    "qiskit-ibmq-provider", "IBMQ provider", "pip install qiskit-ibmq-provider"
                ) from ex
        return getattr(self.ibmq, attr)


Aer = AerWrapper()
IBMQ = IBMQWrapper()

__all__ = [
    "Aer",
    "AncillaRegister",
    "BasicAer",
    "ClassicalRegister",
    "IBMQ",
    "MissingOptionalLibraryError",
    "QiskitError",
    "QuantumCircuit",
    "QuantumRegister",
    "assemble",
    "execute",
    "schedule",
    "sequence",
    "transpile",
]<|MERGE_RESOLUTION|>--- conflicted
+++ resolved
@@ -18,9 +18,7 @@
 import sys
 import warnings
 
-<<<<<<< HEAD
 # from qiskit.future import __FUTURE_MCGATES__
-=======
 import qiskit._accelerate
 
 # Globally define compiled modules. The normal import mechanism will not
@@ -45,7 +43,6 @@
 # and qiskit-terra shared the qiskit namespace
 new_meta_path_finder = namespace.QiskitElementImport("qiskit.providers.aer", "qiskit_aer")
 sys.meta_path = [new_meta_path_finder] + sys.meta_path
->>>>>>> 875b6464
 
 # qiskit errors operator
 from qiskit.exceptions import QiskitError, MissingOptionalLibraryError
