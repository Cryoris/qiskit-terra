# This code is part of Qiskit.
#
# (C) Copyright IBM 2021.
#
# This code is licensed under the Apache License, Version 2.0. You may
# obtain a copy of this license in the LICENSE.txt file in the root directory
# of this source tree or at http://www.apache.org/licenses/LICENSE-2.0.
#
# Any modifications or derivative works of this code must retain this
# copyright notice, and modified files need to carry a notice indicating
# that they have been altered from the originals.
from typing import Optional, Union

from scipy.integrate import OdeSolver

from qiskit.algorithms.quantum_time_evolution.evolution_base import EvolutionBase
from qiskit.algorithms.quantum_time_evolution.results.evolution_gradient_result import (
    EvolutionGradientResult,
)
from qiskit.algorithms.quantum_time_evolution.variational.error_calculators.gradient_errors.imaginary_error_calculator import (
    ImaginaryErrorCalculator,
)
from qiskit.algorithms.quantum_time_evolution.variational.principles.imaginary.imaginary_variational_principle import (
    ImaginaryVariationalPrinciple,
)
from qiskit.opflow import (
    OperatorBase,
    Gradient,
    StateFn,
)
from qiskit.algorithms.quantum_time_evolution.variational.var_qte import VarQte
from qiskit.providers import BaseBackend
from qiskit.utils import QuantumInstance

"""Variational Quantum Imaginary Time Evolution algorithm."""


class VarQite(VarQte, EvolutionBase):
    """Variational Quantum Imaginary Time Evolution algorithm."""

    def __init__(
        self,
        variational_principle: ImaginaryVariationalPrinciple,
        regularization: Optional[str] = None,
        backend: Optional[Union[BaseBackend, QuantumInstance]] = None,
        error_based_ode: Optional[bool] = False,
        ode_solver_callable: OdeSolver = "RK45",
        optimizer: str = "COBYLA",
    ):
        r"""
        Args:
            variational_principle: Variational Principle to be used.
            regularization: Use the following regularization with a least square method to solve the
                underlying system of linear equations
                Can be either None or ``'ridge'`` or ``'lasso'`` or ``'perturb_diag'``
                ``'ridge'`` and ``'lasso'`` use an automatic optimal parameter search
                If regularization is None but the metric is ill-conditioned or singular then
                a least square solver is used without regularization
            backend: Backend used to evaluate the quantum circuit outputs
            error_based_ode: If False use the provided variational principle to get the parameter
                                updates.
                             If True use the argument that minimizes the error error_bounds.
            ode_solver_callable: ODE solver callable that follows a SciPy OdeSolver interface.
            optimizer: Optimizer used in case error_based_ode is true.
        """
        super().__init__(
            variational_principle,
            regularization,
            backend,
            error_based_ode,
            ode_solver_callable,
            optimizer,
        )

    def evolve(
        self,
        hamiltonian: OperatorBase,
        time: float,
        initial_state: OperatorBase = None,
        observable: OperatorBase = None,
        t_param=None,
        hamiltonian_value_dict=None,
    ) -> StateFn:
        """
        Apply Variational Quantum Imaginary Time Evolution (VarQITE) w.r.t. the given
        operator
        Args:
            hamiltonian:
                ⟨ψ(ω)|H|ψ(ω)〉
                Operator used vor Variational Quantum Imaginary Time Evolution (VarQITE)
                The coefficient of the operator (operator.coeff) determines the evolution
                time.
                The operator may be given either as a composed op consisting of a Hermitian
                observable and a CircuitStateFn or a ListOp of a CircuitStateFn with a
                ComboFn.
                The latter case enables the evaluation of a Quantum Natural Gradient.
            time: Total time of evolution.
            initial_state: Quantum state to be evolved.
            observable: Observable to be evolved. Not supported by VarQite.
            t_param: Time parameter in case of a time-dependent Hamiltonian.
            hamiltonian_value_dict: Dictionary that maps all parameters in a Hamiltonian to
                                    certain values, including the t_param. If no state parameters
                                    are provided, they are generated randomly.
        Returns:
            StateFn (parameters are bound) which represents an approximation to the
            respective
            time evolution.
        """
        init_state_param_dict = self._create_init_state_param_dict(
            hamiltonian_value_dict, list(initial_state.parameters)
        )

<<<<<<< HEAD
        return super().evolve_helper(
=======
        return super()._evolve_helper(
>>>>>>> b195f3b4
            self._create_imag_ode_function_generator,
            init_state_param_dict,
            hamiltonian,
            time,
            initial_state,
            observable,
        )

    def _create_imag_ode_function_generator(self, init_state_param_dict, t_param):
        if self._error_based_ode:
            error_calculator = ImaginaryErrorCalculator(
                self._hamiltonian_squared,
                self._operator,
                self._h_squared_circ_sampler,
                self._operator_circ_sampler,
                self._backend,
            )
            return super()._create_ode_function_generator(
                error_calculator, init_state_param_dict, t_param
            )
        else:
            return super()._create_ode_function_generator(None, init_state_param_dict, t_param)

    def gradient(
        self,
        hamiltonian: OperatorBase,
        time: float,
        initial_state: StateFn,
        gradient_object: Gradient,
        observable: OperatorBase = None,
        t_param=None,
        hamiltonian_value_dict=None,
        gradient_params=None,
    ) -> EvolutionGradientResult:
        raise NotImplementedError()<|MERGE_RESOLUTION|>--- conflicted
+++ resolved
@@ -110,11 +110,8 @@
             hamiltonian_value_dict, list(initial_state.parameters)
         )
 
-<<<<<<< HEAD
-        return super().evolve_helper(
-=======
+
         return super()._evolve_helper(
->>>>>>> b195f3b4
             self._create_imag_ode_function_generator,
             init_state_param_dict,
             hamiltonian,
