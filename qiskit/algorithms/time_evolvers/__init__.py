# This code is part of Qiskit.
#
# (C) Copyright IBM 2022.
#
# This code is licensed under the Apache License, Version 2.0. You may
# obtain a copy of this license in the LICENSE.txt file in the root directory
# of this source tree or at http://www.apache.org/licenses/LICENSE-2.0.
#
# Any modifications or derivative works of this code must retain this
# copyright notice, and modified files need to carry a notice indicating
# that they have been altered from the originals.

<<<<<<< HEAD
"""The time evolution module."""

from .time_evolution_problem import TimeEvolutionProblem
from .time_evolution_result import TimeEvolutionResult
from .imaginary_time_evolver import ImaginaryTimeEvolver
from .real_time_evolver import RealTimeEvolver

from .pvqd import PVQD, PVQDResult

from .trotterization import TrotterQRTE

__all__ = [
    "ImaginaryTimeEvolver",
    "PVQD",
    "PVQDResult",
    "RealTimeEvolver",
    "TimeEvolutionProblem",
    "TimeEvolutionResult",
    "TrotterQRTE",
=======
"""Quantum Time Evolution package."""

from .time_evolution_result import TimeEvolutionResult
from .time_evolution_problem import TimeEvolutionProblem

__all__ = [
    "TimeEvolutionResult",
    "TimeEvolutionProblem",
>>>>>>> c89b66a1
]<|MERGE_RESOLUTION|>--- conflicted
+++ resolved
@@ -10,27 +10,6 @@
 # copyright notice, and modified files need to carry a notice indicating
 # that they have been altered from the originals.
 
-<<<<<<< HEAD
-"""The time evolution module."""
-
-from .time_evolution_problem import TimeEvolutionProblem
-from .time_evolution_result import TimeEvolutionResult
-from .imaginary_time_evolver import ImaginaryTimeEvolver
-from .real_time_evolver import RealTimeEvolver
-
-from .pvqd import PVQD, PVQDResult
-
-from .trotterization import TrotterQRTE
-
-__all__ = [
-    "ImaginaryTimeEvolver",
-    "PVQD",
-    "PVQDResult",
-    "RealTimeEvolver",
-    "TimeEvolutionProblem",
-    "TimeEvolutionResult",
-    "TrotterQRTE",
-=======
 """Quantum Time Evolution package."""
 
 from .time_evolution_result import TimeEvolutionResult
@@ -39,5 +18,4 @@
 __all__ = [
     "TimeEvolutionResult",
     "TimeEvolutionProblem",
->>>>>>> c89b66a1
 ]