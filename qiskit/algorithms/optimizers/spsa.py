# This code is part of Qiskit.
#
# (C) Copyright IBM 2018, 2021.
#
# This code is licensed under the Apache License, Version 2.0. You may
# obtain a copy of this license in the LICENSE.txt file in the root directory
# of this source tree or at http://www.apache.org/licenses/LICENSE-2.0.
#
# Any modifications or derivative works of this code must retain this
# copyright notice, and modified files need to carry a notice indicating
# that they have been altered from the originals.

"""Simultaneous Perturbation Stochastic Approximation (SPSA) optimizer.

This implementation allows both, standard first-order as well as second-order SPSA.
"""

from typing import Iterator, Optional, Union, Callable, Tuple, Dict
import logging
import warnings
from time import time

from collections import deque
import scipy
import numpy as np

from qiskit.utils import algorithm_globals

from .optimizer import Optimizer, OptimizerSupportLevel

# number of function evaluations, parameters, loss, stepsize, accepted
CALLBACK = Callable[[int, np.ndarray, float, float, bool], None]

logger = logging.getLogger(__name__)


class SPSA(Optimizer):
    """Simultaneous Perturbation Stochastic Approximation (SPSA) optimizer.

    SPSA [1] is an gradient descent method for optimizing systems with multiple unknown parameters.
    As an optimization method, it is appropriately suited to large-scale population models,
    adaptive modeling, and simulation optimization.

    .. seealso::

        Many examples are presented at the `SPSA Web site <http://www.jhuapl.edu/SPSA>`__.

    The main feature of SPSA is the stochastic gradient approximation, which requires only two
    measurements of the objective function, regardless of the dimension of the optimization
    problem.

    Additionally to standard, first-order SPSA, where only gradient information is used, this
    implementation also allows second-order SPSA (2-SPSA) [2]. In 2-SPSA we also estimate the
    Hessian of the loss with a stochastic approximation and multiply the gradient with the
    inverse Hessian to take local curvature into account and improve convergence.
    Notably this Hessian estimate requires only a constant number of function evaluations
    unlike an exact evaluation of the Hessian, which scales quadratically in the number of
    function evaluations.

    .. note::

        SPSA can be used in the presence of noise, and it is therefore indicated in situations
        involving measurement uncertainty on a quantum computation when finding a minimum.
        If you are executing a variational algorithm using a Quantum ASseMbly Language (QASM)
        simulator or a real device, SPSA would be the most recommended choice among the optimizers
        provided here.

    The optimization process can includes a calibration phase if neither the ``learning_rate`` nor
    ``perturbation`` is provided, which requires additional functional evaluations.
    (Note that either both or none must be set.) For further details on the automatic calibration,
    please refer to the supplementary information section IV. of [3].

    References:

        [1]: J. C. Spall (1998). An Overview of the Simultaneous Perturbation Method for Efficient
        Optimization, Johns Hopkins APL Technical Digest, 19(4), 482–492.
        `Online. <https://www.jhuapl.edu/SPSA/PDF-SPSA/Spall_An_Overview.PDF>`_

        [2]: J. C. Spall (1997). Accelerated second-order stochastic optimization using only
        function measurements, Proceedings of the 36th IEEE Conference on Decision and Control,
        1417-1424 vol.2. `Online. <https://ieeexplore.ieee.org/document/657661>`_

        [3]: A. Kandala et al. (2017). Hardware-efficient Variational Quantum Eigensolver for
        Small Molecules and Quantum Magnets. Nature 549, pages242–246(2017).
        `arXiv:1704.05018v2 <https://arxiv.org/pdf/1704.05018v2.pdf#section*.11>`_

    """

<<<<<<< HEAD
    def __init__(self,
                 maxiter: int = 100,
                 blocking: bool = False,
                 allowed_increase: Optional[float] = None,
                 trust_region: bool = False,
                 learning_rate: Optional[Union[float, Callable[[], Iterator]]] = None,
                 perturbation: Optional[Union[float, Callable[[], Iterator]]] = None,
                 last_avg: int = 1,
                 resamplings: Union[int, Dict[int, int]] = 1,
                 perturbation_dims: Optional[int] = None,
                 second_order: bool = False,
                 regularization: Optional[float] = None,
                 hessian_delay: int = 0,
                 lse_solver: Optional[Callable[[np.ndarray, np.ndarray], np.ndarray]] = None,
                 initial_hessian: Optional[np.ndarray] = None,
                 callback: Optional[CALLBACK] = None,
                 ) -> None:
=======
    def __init__(
        self,
        maxiter: int = 100,
        blocking: bool = False,
        allowed_increase: Optional[float] = None,
        trust_region: bool = False,
        learning_rate: Optional[Union[float, Callable[[], Iterator]]] = None,
        perturbation: Optional[Union[float, Callable[[], Iterator]]] = None,
        last_avg: int = 1,
        resamplings: Union[int, Dict[int, int]] = 1,
        perturbation_dims: Optional[int] = None,
        callback: Optional[CALLBACK] = None,
    ) -> None:
>>>>>>> 77da2b56
        r"""
        Args:
            maxiter: The maximum number of iterations. Note that this is not the maximal number
                of function evaluations.
            blocking: If True, only accepts updates that improve the loss (up to some allowed
                increase, see next argument).
            allowed_increase: If ``blocking`` is ``True``, this argument determines by how much
                the loss can increase with the proposed parameters and still be accepted.
                If ``None``, the allowed increases is calibrated automatically to be twice the
                approximated standard deviation of the loss function.
            trust_region: If ``True``, restricts the norm of the update step to be :math:`\leq 1`.
            learning_rate: The update step is the learning rate is multiplied with the gradient.
                If the learning rate is a float, it remains constant over the course of the
                optimization. It can also be a callable returning an iterator which yields the
                learning rates for each optimization step.
                If ``learning_rate`` is set ``perturbation`` must also be provided.
            perturbation: Specifies the magnitude of the perturbation for the finite difference
                approximation of the gradients. Can be either a float or a generator yielding
                the perturbation magnitudes per step.
                If ``perturbation`` is set ``learning_rate`` must also be provided.
            last_avg: Return the average of the ``last_avg`` parameters instead of just the
                last parameter values.
            resamplings: The number of times the gradient (and Hessian) is sampled using a random
                direction to construct a gradient estimate. Per default the gradient is estimated
                using only one random direction. If an integer, all iterations use the same number
                of resamplings. If a dictionary, this is interpreted as
                ``{iteration: number of resamplings per iteration}``.
            perturbation_dims: The number of perturbed dimensions. Per default, all dimensions
                are perturbed, but a smaller, fixed number can be perturbed. If set, the perturbed
                dimensions are chosen uniformly at random.
            second_order: If True, use 2-SPSA instead of SPSA. In 2-SPSA, the Hessian is estimated
                additionally to the gradient, and the gradient is preconditioned with the inverse
                of the Hessian to improve convergence.
            regularization: To ensure the preconditioner is symmetric and positive definite, the
                identity times a small coefficient is added to it. This generator yields that
                coefficient.
            hessian_delay: Start multiplying the gradient with the inverse Hessian only after a
                certain number of iterations. The Hessian is still evaluated and therefore this
                argument can be useful to first get a stable average over the last iterations before
                using it as preconditioner.
            lse_solver: The method to solve for the inverse of the Hessian. Per default an
                exact LSE solver is used, but can e.g. be overwritten by a minimization routine.
            initial_hessian: The initial guess for the Hessian. By default the identity matrix
                is used.
            callback: A callback function passed information in each iteration step. The
                information is, in this order: the number of function evaluations, the parameters,
                the function value, the stepsize, whether the step was accepted.
        """
        super().__init__()

        # general optimizer arguments
        self.maxiter = maxiter
        self.trust_region = trust_region
        self.callback = callback

        if isinstance(learning_rate, float):
            self.learning_rate = lambda: constant(learning_rate)
        else:
            self.learning_rate = learning_rate

        if isinstance(perturbation, float):
            self.perturbation = lambda: constant(perturbation)
        else:
            self.perturbation = perturbation

        # SPSA specific arguments
        self.blocking = blocking
        self.allowed_increase = allowed_increase
        self.last_avg = last_avg
        self.resamplings = resamplings
        self.perturbation_dims = perturbation_dims

        # 2-SPSA specific arguments
        if regularization is None:
            regularization = 0.01

        if lse_solver is None:
            lse_solver = np.linalg.solve

        self.second_order = second_order
        self.hessian_delay = hessian_delay
        self.lse_solver = lse_solver
        self.regularization = regularization
        self.initial_hessian = initial_hessian

        # runtime arguments
        self._nfev = None  # the number of function evaluations
        self._smoothed_hessian = None  # smoothed average of the Hessians

    @staticmethod
    def calibrate(
        loss: Callable[[np.ndarray], float],
        initial_point: np.ndarray,
        c: float = 0.2,
        stability_constant: float = 0,
        target_magnitude: Optional[float] = None,  # 2 pi / 10
        alpha: float = 0.602,
        gamma: float = 0.101,
        modelspace: bool = False,
    ) -> Tuple[Iterator[float], Iterator[float]]:
        r"""Calibrate SPSA parameters with a powerseries as learning rate and perturbation coeffs.

        The powerseries are:

        .. math::

            a_k = \frac{a}{(A + k + 1)^\alpha}, c_k = \frac{c}{(k + 1)^\gamma}

        Args:
            loss: The loss function.
            initial_point: The initial guess of the iteration.
            c: The initial perturbation magnitude.
            stability_constant: The value of `A`.
            target_magnitude: The target magnitude for the first update step, defaults to
                :math:`2\pi / 10`.
            alpha: The exponent of the learning rate powerseries.
            gamma: The exponent of the perturbation powerseries.
            modelspace: Whether the target magnitude is the difference of parameter values
                or function values (= model space).

        Returns:
            tuple(generator, generator): A tuple of powerseries generators, the first one for the
                learning rate and the second one for the perturbation.
        """
        if target_magnitude is None:
            target_magnitude = 2 * np.pi / 10

        dim = len(initial_point)

        # compute the average magnitude of the first step
        steps = 25
        avg_magnitudes = 0
        for _ in range(steps):
            # compute the random directon
            pert = bernoulli_perturbation(dim)
            delta = loss(initial_point + c * pert) - loss(initial_point - c * pert)

            avg_magnitudes += np.abs(delta / (2 * c))

        avg_magnitudes /= steps

        if modelspace:
            a = target_magnitude / (avg_magnitudes ** 2)
        else:
            a = target_magnitude / avg_magnitudes

        # compute the rescaling factor for correct first learning rate
        if a < 1e-10:
            warnings.warn(f"Calibration failed, using {target_magnitude} for `a`")
            a = target_magnitude

        # set up the powerseries
        def learning_rate():
            return powerseries(a, alpha, stability_constant)

        def perturbation():
            return powerseries(c, gamma)

        return learning_rate, perturbation

    @staticmethod
    def estimate_stddev(
        loss: Callable[[np.ndarray], float], initial_point: np.ndarray, avg: int = 25
    ) -> float:
        """Estimate the standard deviation of the loss function."""
        losses = [loss(initial_point) for _ in range(avg)]
        return np.std(losses)

    def _point_sample(self, loss, x, eps, delta1, delta2):
        """A single sample of the gradient at position ``x`` in direction ``delta``."""
        # points to evaluate
        points = [x + eps * delta1, x - eps * delta1]
        self._nfev += 2

        if self.second_order:
            points += [x + eps * (delta1 + delta2), x + eps * (-delta1 + delta2)]
            self._nfev += 2

        # batch evaluate the points (if possible)
        values = _batch_evaluate(loss, points, self._max_evals_grouped)

        plus = values[0]
        minus = values[1]
        gradient_sample = (plus - minus) / (2 * eps) * delta1

        hessian_sample = None
        if self.second_order:
            diff = (values[2] - plus) - (values[3] - minus)
            diff /= 2 * eps ** 2

            rank_one = np.outer(delta1, delta2)
            hessian_sample = diff * (rank_one + rank_one.T) / 2

        return gradient_sample, hessian_sample

<<<<<<< HEAD
    def _point_estimate(self, loss, x, eps, num_samples):
        """The gradient estimate at point ``x`` consisting as average of all directions ``delta``.
        """
=======
    def _point_estimate(self, loss, x, eps, deltas):
        """The gradient estimate at point ``x`` consisting as average of all directions ``delta``."""
        # number of samples
        resamplings = len(deltas)

>>>>>>> 77da2b56
        # set up variables to store averages
        gradient_estimate = np.zeros(x.size)
        hessian_estimate = np.zeros((x.size, x.size))

        # iterate over the directions
        deltas1 = [bernoulli_perturbation(x.size, self.perturbation_dims)
                   for _ in range(num_samples)]

        if self.second_order:
            deltas2 = [bernoulli_perturbation(x.size, self.perturbation_dims)
                       for _ in range(num_samples)]
        else:
            deltas2 = None

        for i in range(num_samples):
            delta1 = deltas1[i]
            delta2 = deltas2[i] if self.second_order else None

            gradient_sample, hessian_sample = self._point_sample(loss, x, eps, delta1, delta2)
            gradient_estimate += gradient_sample

            if self.second_order:
                hessian_estimate += hessian_sample

        return gradient_estimate / num_samples, hessian_estimate / num_samples

    def _compute_update(self, loss, x, k, eps):
        # compute the perturbations
        if isinstance(self.resamplings, dict):
            num_samples = self.resamplings.get(k, 1)
        else:
            num_samples = self.resamplings

        # accumulate the number of samples
        gradient, hessian = self._point_estimate(loss, x, eps, num_samples)

        # precondition gradient with inverse Hessian, if specified
        if self.second_order:
            smoothed = k / (k + 1) * self._smoothed_hessian + 1 / (k + 1) * hessian
            self._smoothed_hessian = smoothed

            if k > self.hessian_delay:
                spd_hessian = _make_spd(smoothed, self.regularization)

                # solve for the gradient update
                gradient = np.real(self.lse_solver(spd_hessian, gradient))

        return gradient

    def _minimize(self, loss, initial_point):
        # ensure learning rate and perturbation are correctly set: either none or both
        # this happens only here because for the calibration the loss function is required
        if self.learning_rate is None and self.perturbation is None:
            get_learning_rate, get_perturbation = self.calibrate(loss, initial_point)
            # get iterator
            eta = get_learning_rate()
            eps = get_perturbation()
        elif self.learning_rate is None or self.perturbation is None:
            raise ValueError("If one of learning rate or perturbation is set, both must be set.")
        else:
            # get iterator
            eta = self.learning_rate()
            eps = self.perturbation()

        # prepare some initials
        x = np.asarray(initial_point)
        if self.initial_hessian is None:
            self._smoothed_hessian = np.identity(x.size)
        else:
            self._smoothed_hessian = self.initial_hessian

        self._nfev = 0

        # if blocking is enabled we need to keep track of the function values
        if self.blocking:
            fx = loss(x)

            self._nfev += 1
            if self.allowed_increase is None:
                self.allowed_increase = 2 * self.estimate_stddev(loss, x)

        logger.info("=" * 30)
        logger.info("Starting SPSA optimization")
        start = time()

        # keep track of the last few steps to return their average
        last_steps = deque([x])

        for k in range(1, self.maxiter + 1):
            iteration_start = time()
            # compute update
            update = self._compute_update(loss, x, k, next(eps))

            # trust region
            if self.trust_region:
                norm = np.linalg.norm(update)
                if norm > 1:  # stop from dividing by 0
                    update = update / norm

            # compute next parameter value
            update = update * next(eta)
            x_next = x - update

            # blocking
            if self.blocking:
                self._nfev += 1
                fx_next = loss(x_next)

                if fx + self.allowed_increase <= fx_next:  # accept only if loss improved
                    if self.callback is not None:
                        self.callback(
                            self._nfev,  # number of function evals
                            x_next,  # next parameters
                            fx_next,  # loss at next parameters
                            np.linalg.norm(update),  # size of the update step
                            False,
                        )  # not accepted

                    logger.info(
                        "Iteration %s/%s rejected in %s.",
                        k,
                        self.maxiter + 1,
                        time() - iteration_start,
                    )
                    continue
                fx = fx_next

            logger.info(
                "Iteration %s/%s done in %s.", k, self.maxiter + 1, time() - iteration_start
            )

            if self.callback is not None:
                # if we didn't evaluate the function yet, do it now
                if not self.blocking:
                    self._nfev += 1
                    fx_next = loss(x_next)

                self.callback(
                    self._nfev,  # number of function evals
                    x_next,  # next parameters
                    fx_next,  # loss at next parameters
                    np.linalg.norm(update),  # size of the update step
                    True,
                )  # accepted

            # update parameters
            x = x_next

            # update the list of the last ``last_avg`` parameters
            if self.last_avg > 1:
                last_steps.append(x_next)
                if len(last_steps) > self.last_avg:
                    last_steps.popleft()

        logger.info("SPSA finished in %s", time() - start)
        logger.info("=" * 30)

        if self.last_avg > 1:
            x = np.mean(last_steps, axis=0)

        return x, loss(x), self._nfev

    def get_support_level(self):
        """Get the support level dictionary."""
        return {
            "gradient": OptimizerSupportLevel.ignored,
            "bounds": OptimizerSupportLevel.ignored,
            "initial_point": OptimizerSupportLevel.required,
        }

    def optimize(
        self,
        num_vars,
        objective_function,
        gradient_function=None,
        variable_bounds=None,
        initial_point=None,
    ):
        return self._minimize(objective_function, initial_point)


def bernoulli_perturbation(dim, perturbation_dims=None):
    """Get a Bernoulli random perturbation."""
    if perturbation_dims is None:
        return 1 - 2 * algorithm_globals.random.binomial(1, 0.5, size=dim)

    pert = 1 - 2 * algorithm_globals.random.binomial(1, 0.5, size=perturbation_dims)
    indices = algorithm_globals.random.choice(
        list(range(dim)), size=perturbation_dims, replace=False
    )
    result = np.zeros(dim)
    result[indices] = pert

    return result


def powerseries(eta=0.01, power=2, offset=0):
    """Yield a series decreasing by a powerlaw."""

    n = 1
    while True:
        yield eta / ((n + offset) ** power)
        n += 1


def constant(eta=0.01):
    """Yield a constant series."""

    while True:
        yield eta


def _batch_evaluate(function, points, max_evals_grouped):
    # if the function cannot handle lists of points as input, cover this case immediately
    if max_evals_grouped == 1:
        # support functions with multiple arguments where the points are given in a tuple
        return [function(*point) if isinstance(point, tuple) else function(point)
                for point in points]

    num_points = len(points)

    # get the number of batches
    num_batches = num_points // max_evals_grouped
    if num_points % max_evals_grouped != 0:
        num_batches += 1

    # split the points
    batched_points = np.split(np.asarray(points), num_batches)

    results = []
    for batch in batched_points:
        results += function(batch).tolist()

    return results


def _make_spd(matrix, bias=0.01):
    identity = np.identity(matrix.shape[0])
    psd = scipy.linalg.sqrtm(matrix.dot(matrix))
    return psd + bias * identity<|MERGE_RESOLUTION|>--- conflicted
+++ resolved
@@ -86,25 +86,6 @@
 
     """
 
-<<<<<<< HEAD
-    def __init__(self,
-                 maxiter: int = 100,
-                 blocking: bool = False,
-                 allowed_increase: Optional[float] = None,
-                 trust_region: bool = False,
-                 learning_rate: Optional[Union[float, Callable[[], Iterator]]] = None,
-                 perturbation: Optional[Union[float, Callable[[], Iterator]]] = None,
-                 last_avg: int = 1,
-                 resamplings: Union[int, Dict[int, int]] = 1,
-                 perturbation_dims: Optional[int] = None,
-                 second_order: bool = False,
-                 regularization: Optional[float] = None,
-                 hessian_delay: int = 0,
-                 lse_solver: Optional[Callable[[np.ndarray, np.ndarray], np.ndarray]] = None,
-                 initial_hessian: Optional[np.ndarray] = None,
-                 callback: Optional[CALLBACK] = None,
-                 ) -> None:
-=======
     def __init__(
         self,
         maxiter: int = 100,
@@ -116,9 +97,13 @@
         last_avg: int = 1,
         resamplings: Union[int, Dict[int, int]] = 1,
         perturbation_dims: Optional[int] = None,
+        second_order: bool = False,
+        regularization: Optional[float] = None,
+        hessian_delay: int = 0,
+        lse_solver: Optional[Callable[[np.ndarray, np.ndarray], np.ndarray]] = None,
+        initial_hessian: Optional[np.ndarray] = None,
         callback: Optional[CALLBACK] = None,
     ) -> None:
->>>>>>> 77da2b56
         r"""
         Args:
             maxiter: The maximum number of iterations. Note that this is not the maximal number
@@ -314,28 +299,21 @@
 
         return gradient_sample, hessian_sample
 
-<<<<<<< HEAD
     def _point_estimate(self, loss, x, eps, num_samples):
-        """The gradient estimate at point ``x`` consisting as average of all directions ``delta``.
-        """
-=======
-    def _point_estimate(self, loss, x, eps, deltas):
         """The gradient estimate at point ``x`` consisting as average of all directions ``delta``."""
-        # number of samples
-        resamplings = len(deltas)
-
->>>>>>> 77da2b56
         # set up variables to store averages
         gradient_estimate = np.zeros(x.size)
         hessian_estimate = np.zeros((x.size, x.size))
 
         # iterate over the directions
-        deltas1 = [bernoulli_perturbation(x.size, self.perturbation_dims)
-                   for _ in range(num_samples)]
+        deltas1 = [
+            bernoulli_perturbation(x.size, self.perturbation_dims) for _ in range(num_samples)
+        ]
 
         if self.second_order:
-            deltas2 = [bernoulli_perturbation(x.size, self.perturbation_dims)
-                       for _ in range(num_samples)]
+            deltas2 = [
+                bernoulli_perturbation(x.size, self.perturbation_dims) for _ in range(num_samples)
+            ]
         else:
             deltas2 = None
 
@@ -541,8 +519,9 @@
     # if the function cannot handle lists of points as input, cover this case immediately
     if max_evals_grouped == 1:
         # support functions with multiple arguments where the points are given in a tuple
-        return [function(*point) if isinstance(point, tuple) else function(point)
-                for point in points]
+        return [
+            function(*point) if isinstance(point, tuple) else function(point) for point in points
+        ]
 
     num_points = len(points)
 
