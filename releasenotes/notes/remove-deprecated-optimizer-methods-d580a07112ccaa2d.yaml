---
upgrade:
  - |
    Remove the `optimize` method from the :class:`~qiskit.algorithms.optimizers.Optimizer`
<<<<<<< HEAD
    classes, which is superseded by the `minimize` method as direct replacement.
    The one exception is :class:`~qiskit.algorithms.optimizers.SPSA`, where the
    deprecation warning was not triggered so the method there is still kept.
deprecations:
  - |
    The :meth:`qiskit.algorithms.optimizers.SPSA.optimize` method is deprecated in
    favor of :meth:`qiskit.algorithms.optimizers.SPSA.minimize`, which can be used
    as direct replacement. Note that the `minimize` method returns a complete result
    object with more information than before available.
fixes:
  - |
    Fix the getter of :attr:`qiskit.algorithms.optimizers.OptimizerResult.nit`, which
    previously returned the number of jacobian evaluations instead of the number of iterations.
=======
    classes, which is superseded by the :meth:`~.algorithms.optimizers.Optimizer.minimize` method as direct replacement.
    The one exception is :class:`~qiskit.algorithms.optimizers.SPSA`, where the 
    deprecation warning was not triggered so the method there is still kept.
deprecations:
  - |
    The :meth:`.SPSA.optimize` method is deprecated in 
    favor of :meth:`.SPSA.minimize`, which can be used 
    as direct replacement. Note that the `minimize` method returns a complete result 
    object with more information than before available.
fixes:
  - |
    Fix the getter of :meth:`qiskit.algorithms.optimizers.OptimizerResult.nit`, which 
    previously returned the number of Jacobian evaluations instead of the number of iterations.
>>>>>>> 4f3c69be
<|MERGE_RESOLUTION|>--- conflicted
+++ resolved
@@ -2,32 +2,16 @@
 upgrade:
   - |
     Remove the `optimize` method from the :class:`~qiskit.algorithms.optimizers.Optimizer`
-<<<<<<< HEAD
-    classes, which is superseded by the `minimize` method as direct replacement.
+    classes, which is superseded by the :meth:`~.algorithms.optimizers.Optimizer.minimize` method as direct replacement.
     The one exception is :class:`~qiskit.algorithms.optimizers.SPSA`, where the
     deprecation warning was not triggered so the method there is still kept.
 deprecations:
   - |
-    The :meth:`qiskit.algorithms.optimizers.SPSA.optimize` method is deprecated in
-    favor of :meth:`qiskit.algorithms.optimizers.SPSA.minimize`, which can be used
+    The :meth:`.SPSA.optimize` method is deprecated in
+    favor of :meth:`.SPSA.minimize`, which can be used
     as direct replacement. Note that the `minimize` method returns a complete result
     object with more information than before available.
 fixes:
   - |
     Fix the getter of :attr:`qiskit.algorithms.optimizers.OptimizerResult.nit`, which
-    previously returned the number of jacobian evaluations instead of the number of iterations.
-=======
-    classes, which is superseded by the :meth:`~.algorithms.optimizers.Optimizer.minimize` method as direct replacement.
-    The one exception is :class:`~qiskit.algorithms.optimizers.SPSA`, where the 
-    deprecation warning was not triggered so the method there is still kept.
-deprecations:
-  - |
-    The :meth:`.SPSA.optimize` method is deprecated in 
-    favor of :meth:`.SPSA.minimize`, which can be used 
-    as direct replacement. Note that the `minimize` method returns a complete result 
-    object with more information than before available.
-fixes:
-  - |
-    Fix the getter of :meth:`qiskit.algorithms.optimizers.OptimizerResult.nit`, which 
-    previously returned the number of Jacobian evaluations instead of the number of iterations.
->>>>>>> 4f3c69be
+    previously returned the number of Jacobian evaluations instead of the number of iterations.